--- conflicted
+++ resolved
@@ -30,19 +30,7 @@
 	"github.com/prometheus/prometheus/util/annotations"
 )
 
-<<<<<<< HEAD
-// OOOHeadIndexReader implements IndexReader so ooo samples in the head can be
-// accessed.
-// It also has a reference to headIndexReader so we can leverage on its
-// IndexReader implementation for all the methods that remain the same. We
-// decided to do this to avoid code duplication.
-// The only methods that change are the ones about getting Series and Postings.
-type OOOHeadIndexReader struct {
-=======
-var _ IndexReader = &HeadAndOOOIndexReader{}
-
 type HeadAndOOOIndexReader struct {
->>>>>>> 1daf7cdd
 	*headIndexReader            // A reference to the headIndexReader so we can reuse as many interface implementation as possible.
 	lastGarbageCollectedMmapRef chunks.ChunkDiskMapperRef
 }
@@ -63,11 +51,6 @@
 		maxt: maxt,
 	}
 	return &HeadAndOOOIndexReader{hr, lastGarbageCollectedMmapRef}
-}
-
-<<<<<<< HEAD
-func (oh *OOOHeadIndexReader) Series(ref storage.SeriesRef, builder *labels.ScratchBuilder, chks *[]chunks.Meta) error {
-	return oh.series(ref, builder, chks, oh.lastGarbageCollectedMmapRef, 0)
 }
 
 type MultiChunk struct {
@@ -122,10 +105,7 @@
 //
 // maxMmapRef tells upto what max m-map chunk that we can consider. If it is non-0, then
 // the oooHeadChunk will not be considered.
-func (oh *OOOHeadIndexReader) series(ref storage.SeriesRef, builder *labels.ScratchBuilder, chks *[]chunks.Meta, lastGarbageCollectedMmapRef, maxMmapRef chunks.ChunkDiskMapperRef) error {
-=======
 func (oh *HeadAndOOOIndexReader) Series(ref storage.SeriesRef, builder *labels.ScratchBuilder, chks *[]chunks.Meta) error {
->>>>>>> 1daf7cdd
 	s := oh.head.series.getByID(chunks.HeadSeriesRef(ref))
 
 	if s == nil {
