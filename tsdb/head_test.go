--- conflicted
+++ resolved
@@ -5463,7 +5463,58 @@
 	require.Equal(t, numSamples/2, storedSampleCount)
 }
 
-<<<<<<< HEAD
+func TestWALSampleAndExemplarOrder(t *testing.T) {
+	lbls := labels.FromStrings("foo", "bar")
+	testcases := map[string]struct {
+		appendF      func(app storage.Appender, ts int64) (storage.SeriesRef, error)
+		expectedType reflect.Type
+	}{
+		"float sample": {
+			appendF: func(app storage.Appender, ts int64) (storage.SeriesRef, error) {
+				return app.Append(0, lbls, ts, 1.0)
+			},
+			expectedType: reflect.TypeOf([]record.RefSample{}),
+		},
+		"histogram sample": {
+			appendF: func(app storage.Appender, ts int64) (storage.SeriesRef, error) {
+				return app.AppendHistogram(0, lbls, ts, tsdbutil.GenerateTestHistogram(1), nil)
+			},
+			expectedType: reflect.TypeOf([]record.RefHistogramSample{}),
+		},
+		"float histogram sample": {
+			appendF: func(app storage.Appender, ts int64) (storage.SeriesRef, error) {
+				return app.AppendHistogram(0, lbls, ts, nil, tsdbutil.GenerateTestFloatHistogram(1))
+			},
+			expectedType: reflect.TypeOf([]record.RefFloatHistogramSample{}),
+		},
+	}
+
+	for testName, tc := range testcases {
+		t.Run(testName, func(t *testing.T) {
+			h, w := newTestHead(t, 1000, wlog.CompressionNone, false)
+			defer func() {
+				require.NoError(t, h.Close())
+			}()
+
+			app := h.Appender(context.Background())
+			ref, err := tc.appendF(app, 10)
+			require.NoError(t, err)
+			app.AppendExemplar(ref, lbls, exemplar.Exemplar{Value: 1.0, Ts: 5})
+
+			app.Commit()
+
+			recs := readTestWAL(t, w.Dir())
+			require.Len(t, recs, 3)
+			_, ok := recs[0].([]record.RefSeries)
+			require.True(t, ok, "expected first record to be a RefSeries")
+			actualType := reflect.TypeOf(recs[1])
+			require.Equal(t, tc.expectedType, actualType, "expected second record to be a %s", tc.expectedType)
+			_, ok = recs[2].([]record.RefExemplar)
+			require.True(t, ok, "expected third record to be a RefExemplar")
+		})
+	}
+}
+
 // TestHeadCompactionWhileAppendAndCommitExemplar simulates a use case where
 // a series is removed from the head while an exemplar is being appended to it.
 // This can happen in theory by compacting the head at the right time due to
@@ -5490,56 +5541,4 @@
 	h.Truncate(10)
 	app.Commit()
 	h.Close()
-=======
-func TestWALSampleAndExemplarOrder(t *testing.T) {
-	lbls := labels.FromStrings("foo", "bar")
-	testcases := map[string]struct {
-		appendF      func(app storage.Appender, ts int64) (storage.SeriesRef, error)
-		expectedType reflect.Type
-	}{
-		"float sample": {
-			appendF: func(app storage.Appender, ts int64) (storage.SeriesRef, error) {
-				return app.Append(0, lbls, ts, 1.0)
-			},
-			expectedType: reflect.TypeOf([]record.RefSample{}),
-		},
-		"histogram sample": {
-			appendF: func(app storage.Appender, ts int64) (storage.SeriesRef, error) {
-				return app.AppendHistogram(0, lbls, ts, tsdbutil.GenerateTestHistogram(1), nil)
-			},
-			expectedType: reflect.TypeOf([]record.RefHistogramSample{}),
-		},
-		"float histogram sample": {
-			appendF: func(app storage.Appender, ts int64) (storage.SeriesRef, error) {
-				return app.AppendHistogram(0, lbls, ts, nil, tsdbutil.GenerateTestFloatHistogram(1))
-			},
-			expectedType: reflect.TypeOf([]record.RefFloatHistogramSample{}),
-		},
-	}
-
-	for testName, tc := range testcases {
-		t.Run(testName, func(t *testing.T) {
-			h, w := newTestHead(t, 1000, wlog.CompressionNone, false)
-			defer func() {
-				require.NoError(t, h.Close())
-			}()
-
-			app := h.Appender(context.Background())
-			ref, err := tc.appendF(app, 10)
-			require.NoError(t, err)
-			app.AppendExemplar(ref, lbls, exemplar.Exemplar{Value: 1.0, Ts: 5})
-
-			app.Commit()
-
-			recs := readTestWAL(t, w.Dir())
-			require.Len(t, recs, 3)
-			_, ok := recs[0].([]record.RefSeries)
-			require.True(t, ok, "expected first record to be a RefSeries")
-			actualType := reflect.TypeOf(recs[1])
-			require.Equal(t, tc.expectedType, actualType, "expected second record to be a %s", tc.expectedType)
-			_, ok = recs[2].([]record.RefExemplar)
-			require.True(t, ok, "expected third record to be a RefExemplar")
-		})
-	}
->>>>>>> 39a35d92
 }