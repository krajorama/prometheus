--- conflicted
+++ resolved
@@ -1,10 +1,6 @@
 {
   "name": "@prometheus-io/codemirror-promql",
-<<<<<<< HEAD
-  "version": "0.304.0",
-=======
   "version": "0.304.1",
->>>>>>> aea6503d
   "description": "a CodeMirror mode for the PromQL language",
   "types": "dist/esm/index.d.ts",
   "module": "dist/esm/index.js",
@@ -33,11 +29,7 @@
   },
   "homepage": "https://github.com/prometheus/prometheus/blob/main/web/ui/module/codemirror-promql/README.md",
   "dependencies": {
-<<<<<<< HEAD
-    "@prometheus-io/lezer-promql": "0.304.0",
-=======
     "@prometheus-io/lezer-promql": "0.304.1",
->>>>>>> aea6503d
     "lru-cache": "^11.1.0"
   },
   "devDependencies": {
