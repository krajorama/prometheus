# Changelog

## unreleased

## 3.0.0 / 2024-11-14

This release includes new features such as a brand new UI and UTF-8 support enabled by default. As this marks the first new major version in seven years, several breaking changes are introduced. The breaking changes are mainly around the removal of deprecated feature flags and CLI arguments, and the full list can be found below. For users that want to upgrade we recommend to read through our [migration guide](https://prometheus.io/docs/prometheus/3.0/migration/).

* [CHANGE] Set the `GOMAXPROCS` variable automatically to match the Linux CPU quota. Use `--no-auto-gomaxprocs` to disable it. The `auto-gomaxprocs` feature flag was removed. #15376
* [CHANGE] Set the `GOMEMLIMIT` variable automatically to match the Linux container memory limit. Use `--no-auto-gomemlimit` to disable it. The `auto-gomemlimit` feature flag was removed. #15373
* [CHANGE] Scraping: Remove implicit fallback to the Prometheus text format in case of invalid/missing Content-Type and fail the scrape instead. Add ability to specify a `fallback_scrape_protocol` in the scrape config. #15136
* [CHANGE] Remote-write: default enable_http2 to false. #15219
* [CHANGE] Scraping: normalize "le" and "quantile" label values upon ingestion. #15164
* [CHANGE] Scraping: config `scrape_classic_histograms` was renamed to `always_scrape_classic_histograms`. #15178
* [CHANGE] Config: remove expand-external-labels flag, expand external labels env vars by default. #14657
* [CHANGE] Disallow configuring AM with the v1 api. #13883
<<<<<<< HEAD
* [ENHANCEMENT] Scraping, rules: handle targets reappearing, or rules moving group, when out-of-order is enabled. #14710
* [ENHANCEMENT] Tools: add debug printouts to promtool rules unit testing #15196
* [ENHANCEMENT] Scraping: support Created-Timestamp feature on native histograms. #14694
* [BUGFIX] PromQL: Fix stddev+stdvar aggregations to always ignore native histograms. #14941
* [BUGFIX] PromQL: Fix stddev+stdvar aggregations to treat Infinity consistently. #14941
* [BUGFIX] OTLP receiver: Preserve colons when generating metric names in suffix adding mode (this mode is always enabled, unless one uses Prometheus as a library). #15251
* [BUGFIX] Clamp functions: Ignore any points with native histograms. #15169

## 3.0.0-beta.1 / 2024-10-09

=======
>>>>>>> c5d009d5
* [CHANGE] regexp `.` now matches all characters (performance improvement). #14505
* [CHANGE] `holt_winters` is now called `double_exponential_smoothing` and moves behind the [experimental-promql-functions feature flag](https://prometheus.io/docs/prometheus/latest/feature_flags/#experimental-promql-functions). #14930
* [CHANGE] API: The OTLP receiver endpoint can now be enabled using `--web.enable-otlp-receiver` instead of `--enable-feature=otlp-write-receiver`. #14894
* [CHANGE] Prometheus will not add or remove port numbers from the target address. `no-default-scrape-port` feature flag removed. #14160
* [CHANGE] Logging: the format of log lines has changed a little, along with the adoption of Go's Structured Logging package. #14906
* [CHANGE] Don't create extra `_created` timeseries if feature-flag `created-timestamp-zero-ingestion` is enabled. #14738
* [CHANGE] Float literals and time durations being the same is now a stable fetaure. #15111
* [CHANGE] UI: The old web UI has been replaced by a completely new one that is less cluttered and adds a few new features (PromLens-style tree view, better metrics explorer, "Explain" tab). However, it is still missing some features of the old UI (notably, exemplar display and heatmaps). To switch back to the old UI, you can use the feature flag `--enable-feature=old-ui` for the time being. #14872
* [CHANGE] PromQL: Range selectors and the lookback delta are now left-open, i.e. a sample coinciding with the lower time limit is excluded rather than included. #13904
* [CHANGE] Kubernetes SD: Remove support for `discovery.k8s.io/v1beta1` API version of EndpointSlice. This version is no longer served as of Kubernetes v1.25. #14365
* [CHANGE] Kubernetes SD: Remove support for `networking.k8s.io/v1beta1` API version of Ingress. This version is no longer served as of Kubernetes v1.22. #14365
* [CHANGE] UTF-8: Enable UTF-8 support by default. Prometheus now allows all UTF-8 characters in metric and label names. The corresponding `utf8-name` feature flag has been removed. #14705
* [CHANGE] Console: Remove example files for the console feature. Users can continue using the console feature by supplying their own JavaScript and templates. #14807
* [CHANGE] SD: Enable the new service discovery manager by default. This SD manager does not restart unchanged discoveries upon reloading. This makes reloads faster and reduces pressure on service discoveries' sources. The corresponding `new-service-discovery-manager` feature flag has been removed. #14770
* [CHANGE] Agent mode has been promoted to stable. The feature flag `agent` has been removed. To run Prometheus in Agent mode, use the new `--agent` cmdline arg instead. #14747
* [CHANGE] Remove deprecated `remote-write-receiver`,`promql-at-modifier`, and `promql-negative-offset` feature flags. #13456, #14526
* [CHANGE] Remove deprecated `storage.tsdb.allow-overlapping-blocks`, `alertmanager.timeout`, and `storage.tsdb.retention` flags. #14640, #14643
* [FEATURE] OTLP receiver: Ability to skip UTF-8 normalization using `otlp.translation_strategy = NoUTF8EscapingWithSuffixes` configuration option. #15384
* [FEATURE] Support config reload automatically - feature flag `auto-reload-config`. #14769
* [ENHANCEMENT] Scraping, rules: handle targets reappearing, or rules moving group, when out-of-order is enabled. #14710
* [ENHANCEMENT] Tools: add debug printouts to promtool rules unit testing #15196
* [ENHANCEMENT] Scraping: support Created-Timestamp feature on native histograms. #14694
* [ENHANCEMENT] UI: Many fixes and improvements. #14898, #14899, #14907, #14908, #14912, #14913, #14914, #14931, #14940, #14945, #14946, #14972, #14981, #14982, #14994, #15096
* [ENHANCEMENT] UI: Web UI now displays notifications, e.g. when starting up and shutting down. #15082
* [ENHANCEMENT] PromQL: Introduce exponential interpolation for native histograms. #14677
* [ENHANCEMENT] TSDB: Add support for ingestion of out-of-order native histogram samples. #14850, #14546
* [ENHANCEMENT] Alerts: remove metrics for removed Alertmanagers. #13909
* [ENHANCEMENT] Kubernetes SD: Support sidecar containers in endpoint discovery. #14929
* [ENHANCEMENT] Consul SD: Support catalog filters. #11224
* [ENHANCEMENT] Move AM discovery page from "Monitoring status" to "Server status". #14875
* [PERF] TSDB: Parallelize deletion of postings after head compaction. #14975
* [PERF] TSDB: Chunk encoding: shorten some write sequences. #14932
* [PERF] TSDB: Grow postings by doubling. #14721
* [PERF] Relabeling: Optimize adding a constant label pair. #12180
* [BUGFIX] Scraping: Don't log errors on empty scrapes. #15357
* [BUGFIX] UI: fix selector / series formatting for empty metric names. #15341
* [BUGFIX] PromQL: Fix stddev+stdvar aggregations to always ignore native histograms. #14941
* [BUGFIX] PromQL: Fix stddev+stdvar aggregations to treat Infinity consistently. #14941
* [BUGFIX] OTLP receiver: Preserve colons when generating metric names in suffix adding mode (this mode is always enabled, unless one uses Prometheus as a library). #15251
* [BUGFIX] Scraping: Unit was missing when using protobuf format. #15095
* [BUGFIX] PromQL: Only return "possible non-counter" annotation when `rate` returns points. #14910
* [BUGFIX] TSDB: Chunks could have one unnecessary zero byte at the end. #14854
* [BUGFIX] "superfluous response.WriteHeader call" messages in log. #14884
* [BUGFIX] PromQL: Unary negation of native histograms. #14821
* [BUGFIX] PromQL: Handle stale marker in native histogram series (e.g. if series goes away and comes back). #15025
* [BUGFIX] Autoreload: Reload invalid yaml files. #14947
* [BUGFIX] Scrape: Do not override target parameter labels with config params. #11029

## 2.55.1 / 2024-01-04

* [BUGFIX] `round()` function did not remove `__name__` label. #15250

## 2.55.0 / 2024-10-22

* [FEATURE] PromQL: Add experimental `info` function. #14495
* [FEATURE] Support UTF-8 characters in label names - feature flag `utf8-names`. #14482, #14880, #14736, #14727
* [FEATURE] Scraping: Add the ability to set custom `http_headers` in config. #14817
* [FEATURE] Scraping: Support feature flag `created-timestamp-zero-ingestion` in OpenMetrics. #14356, #14815
* [FEATURE] Scraping: `scrape_failure_log_file` option to log failures to a file. #14734
* [FEATURE] OTLP receiver: Optional promotion of resource attributes to series labels. #14200
* [FEATURE] Remote-Write: Support Google Cloud Monitoring authorization. #14346
* [FEATURE] Promtool: `tsdb create-blocks` new option to add labels. #14403
* [FEATURE] Promtool: `promtool test` adds `--junit` flag to format results. #14506
* [FEATURE] TSDB: Add `delayed-compaction` feature flag, for people running many Prometheus to randomize timing. #12532
* [ENHANCEMENT] OTLP receiver: Warn on exponential histograms with zero count and non-zero sum. #14706
* [ENHANCEMENT] OTLP receiver: Interrupt translation on context cancellation/timeout. #14612
* [ENHANCEMENT] Remote Read client: Enable streaming remote read if the server supports it. #11379
* [ENHANCEMENT] Remote-Write: Don't reshard if we haven't successfully sent a sample since last update. #14450
* [ENHANCEMENT] PromQL: Delay deletion of `__name__` label to the end of the query evaluation. This is **experimental** and enabled under the feature-flag `promql-delayed-name-removal`. #14477
* [ENHANCEMENT] PromQL: Experimental `sort_by_label` and `sort_by_label_desc` sort by all labels when label is equal. #14655, #14985
* [ENHANCEMENT] PromQL: Clarify error message logged when Go runtime panic occurs during query evaluation. #14621
* [ENHANCEMENT] PromQL: Use Kahan summation for better accuracy in `avg` and `avg_over_time`. #14413
* [ENHANCEMENT] Tracing: Improve PromQL tracing, including showing the operation performed for aggregates, operators, and calls. #14816
* [ENHANCEMENT] API: Support multiple listening addresses. #14665
* [ENHANCEMENT] TSDB: Backward compatibility with upcoming index v3. #14934
* [PERF] TSDB: Query in-order and out-of-order series together. #14354, #14693, #14714, #14831, #14874, #14948, #15120
* [PERF] TSDB: Streamline reading of overlapping out-of-order head chunks. #14729
* [BUGFIX] PromQL: make sort_by_label stable. #14985
* [BUGFIX] SD: Fix dropping targets (with feature flag `new-service-discovery-manager`). #13147
* [BUGFIX] SD: Stop storing stale targets (with feature flag `new-service-discovery-manager`). #13622
* [BUGFIX] Scraping: exemplars could be dropped in protobuf scraping. #14810
* [BUGFIX] Remote-Write: fix metadata sending for experimental Remote-Write V2. #14766
* [BUGFIX] Remote-Write: Return 4xx not 5xx when timeseries has duplicate label. #14716
* [BUGFIX] Experimental Native Histograms: many fixes for incorrect results, panics, warnings. #14513, #14575, #14598, #14609, #14611, #14771, #14821
* [BUGFIX] TSDB: Only count unknown record types in `record_decode_failures_total` metric. #14042

## 2.54.1 / 2024-08-27

* [BUGFIX] Scraping: allow multiple samples on same series, with explicit timestamps. #14685
* [BUGFIX] Docker SD: fix crash in `match_first_network` mode when container is reconnected to a new network. #14654
* [BUGFIX] PromQL: fix experimental native histograms getting corrupted due to vector selector bug in range queries. #14538
* [BUGFIX] PromQL: fix experimental native histogram counter reset detection on stale samples. #14514
* [BUGFIX] PromQL: fix native histograms getting corrupted due to vector selector bug in range queries. #14605

## 2.54.0 / 2024-08-09

Release 2.54 brings a release candidate of a major new version of [Remote Write: 2.0](https://prometheus.io/docs/specs/remote_write_spec_2_0/).
This is experimental at this time and may still change.
Remote-write v2 is enabled by default, but can be disabled via feature-flag `web.remote-write-receiver.accepted-protobuf-messages`.

* [CHANGE] Remote-Write: `highest_timestamp_in_seconds` and `queue_highest_sent_timestamp_seconds` metrics now initialized to 0. #14437
* [CHANGE] API: Split warnings from info annotations in API response. #14327
* [FEATURE] Remote-Write: Version 2.0 experimental, plus metadata in WAL via feature flag `metadata-wal-records` (defaults on). #14395,#14427,#14444
* [FEATURE] PromQL: add limitk() and limit_ratio() aggregation operators. #12503
* [ENHANCEMENT] PromQL: Accept underscores in literal numbers, e.g. 1_000_000 for 1 million. #12821
* [ENHANCEMENT] PromQL: float literal numbers and durations are now interchangeable (experimental). Example: `time() - my_timestamp > 10m`. #9138
* [ENHANCEMENT] PromQL: use Kahan summation for sum(). #14074,#14362
* [ENHANCEMENT] PromQL (experimental native histograms): Optimize `histogram_count` and `histogram_sum` functions. #14097
* [ENHANCEMENT] TSDB: Better support for out-of-order experimental native histogram samples. #14438
* [ENHANCEMENT] TSDB: Optimise seek within index. #14393
* [ENHANCEMENT] TSDB: Optimise deletion of stale series. #14307
* [ENHANCEMENT] TSDB: Reduce locking to optimise adding and removing series. #13286,#14286
* [ENHANCEMENT] TSDB: Small optimisation: streamline special handling for out-of-order data. #14396,#14584
* [ENHANCEMENT] Regexps: Optimize patterns with multiple prefixes. #13843,#14368
* [ENHANCEMENT] Regexps: Optimize patterns containing multiple literal strings. #14173
* [ENHANCEMENT] AWS SD: expose Primary IPv6 addresses as __meta_ec2_primary_ipv6_addresses. #14156
* [ENHANCEMENT] Docker SD: add MatchFirstNetwork for containers with multiple networks. #10490
* [ENHANCEMENT] OpenStack SD: Use `flavor.original_name` if available. #14312
* [ENHANCEMENT] UI (experimental native histograms): more accurate representation. #13680,#14430
* [ENHANCEMENT] Agent: `out_of_order_time_window` config option now applies to agent. #14094
* [ENHANCEMENT] Notifier: Send any outstanding Alertmanager notifications when shutting down. #14290
* [ENHANCEMENT] Rules: Add label-matcher support to Rules API. #10194
* [ENHANCEMENT] HTTP API: Add url to message logged on error while sending response. #14209
* [BUGFIX] TSDB: Exclude OOO chunks mapped after compaction starts (introduced by #14396). #14584
* [BUGFIX] CLI: escape `|` characters when generating docs. #14420
* [BUGFIX] PromQL (experimental native histograms): Fix some binary operators between native histogram values. #14454
* [BUGFIX] TSDB: LabelNames API could fail during compaction. #14279
* [BUGFIX] TSDB: Fix rare issue where pending OOO read can be left dangling if creating querier fails. #14341
* [BUGFIX] TSDB: fix check for context cancellation in LabelNamesFor. #14302
* [BUGFIX] Rules: Fix rare panic on reload. #14366
* [BUGFIX] Config: In YAML marshalling, do not output a regexp field if it was never set. #14004
* [BUGFIX] Remote-Write: reject samples with future timestamps. #14304
* [BUGFIX] Remote-Write: Fix data corruption in remote write if max_sample_age is applied. #14078
* [BUGFIX] Notifier: Fix Alertmanager discovery not updating under heavy load. #14174
* [BUGFIX] Regexes: some Unicode characters were not matched by case-insensitive comparison. #14170,#14299
* [BUGFIX] Remote-Read: Resolve occasional segmentation fault on query. #14515

## 2.53.1 / 2024-07-10

Fix a bug which would drop samples in remote-write if the sending flow stalled
for longer than it takes to write one "WAL segment". How long this takes depends on the size
of your Prometheus; as a rough guide with 10 million series it is about 2-3 minutes.

* [BUGFIX] Remote-write: stop dropping samples in catch-up #14446

## 2.53.0 / 2024-06-16

This release changes the default for GOGC, the Go runtime control for the trade-off between excess memory use and CPU usage. We have found that Prometheus operates with minimal additional CPU usage, but greatly reduced memory by adjusting the upstream Go default from 100 to 75.

* [CHANGE] Rules: Execute 1 query instead of N (where N is the number of alerts within alert rule) when restoring alerts. #13980 #14048
* [CHANGE] Runtime: Change GOGC threshold from 100 to 75 #14176 #14285
* [FEATURE] Rules: Add new option `query_offset` for each rule group via rule group configuration file and `rule_query_offset` as part of the global configuration to have more resilience for remote write delays. #14061 #14216 #14273
* [ENHANCEMENT] Rules: Add `rule_group_last_restore_duration_seconds` metric to measure the time it takes to restore a rule group. #13974
* [ENHANCEMENT] OTLP: Improve remote write format translation performance by using label set hashes for metric identifiers instead of string based ones. #14006 #13991
* [ENHANCEMENT] TSDB: Optimize querying with regexp matchers. #13620
* [BUGFIX] OTLP: Don't generate target_info unless there are metrics and at least one identifying label is defined. #13991
* [BUGFIX] Scrape: Do no try to ingest native histograms when the native histograms feature is turned off. This happened when protobuf scrape was enabled by for example the created time feature. #13987
* [BUGFIX] Scaleway SD: Use the instance's public IP if no private IP is available as the `__address__` meta label. #13941
* [BUGFIX] Query logger: Do not leak file descriptors on error. #13948
* [BUGFIX] TSDB: Let queries with heavy regex matches be cancelled and not use up the CPU. #14096 #14103 #14118 #14199
* [BUGFIX] API: Do not warn if result count is equal to the limit, only when exceeding the limit for the series, label-names and label-values APIs. #14116
* [BUGFIX] TSDB: Fix head stats and hooks when replaying a corrupted snapshot. #14079

## 2.52.1 / 2024-05-29

* [BUGFIX] Linode SD: Fix partial fetch when discovery would return more than 500 elements. #14141

## 2.52.0 / 2024-05-07

* [CHANGE] TSDB: Fix the predicate checking for blocks which are beyond the retention period to include the ones right at the retention boundary. #9633
* [FEATURE] Kubernetes SD: Add a new metric `prometheus_sd_kubernetes_failures_total` to track failed requests to Kubernetes API. #13554
* [FEATURE] Kubernetes SD: Add node and zone metadata labels when using the endpointslice role. #13935
* [FEATURE] Azure SD/Remote Write: Allow usage of Azure authorization SDK. #13099
* [FEATURE] Alerting: Support native histogram templating. #13731
* [FEATURE] Linode SD: Support IPv6 range discovery and region filtering. #13774
* [ENHANCEMENT] PromQL: Performance improvements for queries with regex matchers. #13461
* [ENHANCEMENT] PromQL: Performance improvements when using aggregation operators. #13744
* [ENHANCEMENT] PromQL: Validate label_join destination label. #13803
* [ENHANCEMENT] Scrape: Increment `prometheus_target_scrapes_sample_duplicate_timestamp_total` metric on duplicated series during one scrape. #12933
* [ENHANCEMENT] TSDB: Many improvements in performance. #13742 #13673 #13782
* [ENHANCEMENT] TSDB: Pause regular block compactions if the head needs to be compacted (prioritize head as it increases memory consumption). #13754
* [ENHANCEMENT] Observability: Improved logging during signal handling termination. #13772
* [ENHANCEMENT] Observability: All log lines for drop series use "num_dropped" key consistently. #13823
* [ENHANCEMENT] Observability: Log chunk snapshot and mmapped chunk replay duration during WAL replay. #13838
* [ENHANCEMENT] Observability: Log if the block is being created from WBL during compaction. #13846
* [BUGFIX] PromQL: Fix inaccurate sample number statistic when querying histograms. #13667
* [BUGFIX] PromQL: Fix `histogram_stddev` and `histogram_stdvar` for cases where the histogram has negative buckets. #13852
* [BUGFIX] PromQL: Fix possible duplicated label name and values in a metric result for specific queries. #13845
* [BUGFIX] Scrape: Fix setting native histogram schema factor during scrape. #13846
* [BUGFIX] TSDB: Fix counting of histogram samples when creating WAL checkpoint stats. #13776
* [BUGFIX] TSDB: Fix cases of compacting empty heads. #13755
* [BUGFIX] TSDB: Count float histograms in WAL checkpoint. #13844
* [BUGFIX] Remote Read: Fix memory leak due to broken requests. #13777
* [BUGFIX] API: Stop building response for `/api/v1/series/` when the API request was cancelled. #13766
* [BUGFIX] promtool: Fix panic on `promtool tsdb analyze --extended` when no native histograms are present. #13976

## 2.51.2 / 2024-04-09

Bugfix release.

[BUGFIX] Notifier: could hang when using relabeling on alerts #13861

## 2.51.1 / 2024-03-27

Bugfix release.

* [BUGFIX] PromQL: Re-instate validation of label_join destination label #13803
* [BUGFIX] Scraping (experimental native histograms): Fix handling of the min bucket factor on sync of targets #13846
* [BUGFIX] PromQL: Some queries could return the same series twice (library use only) #13845

## 2.51.0 / 2024-03-18

This version is built with Go 1.22.1.

There is a new optional build tag "dedupelabels", which should reduce memory consumption (#12304).
It is off by default; there will be an optional alternative image to try it out.

* [CHANGE] Scraping: Do experimental timestamp alignment even if tolerance is bigger than 1% of scrape interval #13624, #13737
* [FEATURE] Alerting: Relabel rules for AlertManagerConfig; allows routing alerts to different alertmanagers #12551, #13735
* [FEATURE] API: add limit param to series, label-names and label-values APIs #13396
* [FEATURE] UI (experimental native histograms): Add native histogram chart to Table view #13658
* [FEATURE] Promtool: Add a "tsdb dump-openmetrics" to dump in OpenMetrics format. #13194
* [FEATURE] PromQL (experimental native histograms): Add histogram_avg function #13467
* [ENHANCEMENT] Rules: Evaluate independent rules concurrently #12946, #13527
* [ENHANCEMENT] Scraping (experimental native histograms): Support exemplars #13488
* [ENHANCEMENT] Remote Write: Disable resharding during active retry backoffs #13562
* [ENHANCEMENT] Observability: Add native histograms to latency/duration metrics #13681
* [ENHANCEMENT] Observability: Add 'type' label to prometheus_tsdb_head_out_of_order_samples_appended_total #13607
* [ENHANCEMENT] API: Faster generation of targets into JSON #13469, #13484
* [ENHANCEMENT] Scraping, API: Use faster compression library #10782
* [ENHANCEMENT] OpenTelemetry: Performance improvements in OTLP parsing #13627
* [ENHANCEMENT] PromQL: Optimisations to reduce CPU and memory #13448, #13536
* [BUGFIX] PromQL: Constrain extrapolation in rate() to half of sample interval #13725
* [BUGFIX] Remote Write: Stop slowing down when a new WAL segment is created #13583, #13628
* [BUGFIX] PromQL: Fix wrongly scoped range vectors with @ modifier #13559
* [BUGFIX] Kubernetes SD: Pod status changes were not discovered by Endpoints service discovery #13337
* [BUGFIX] Azure SD: Fix 'error: parameter virtualMachineScaleSetName cannot be empty' (#13702)
* [BUGFIX] Remote Write: Fix signing for AWS sigv4 transport #13497
* [BUGFIX] Observability: Exemplars emitted by Prometheus use "trace_id" not "traceID" #13589

## 2.50.1 / 2024-02-26

* [BUGFIX] API: Fix metadata API using wrong field names. #13633

## 2.50.0 / 2024-02-22

* [CHANGE] Remote Write: Error `storage.ErrTooOldSample` is now generating HTTP error 400 instead of HTTP error 500. #13335
* [FEATURE] Remote Write: Drop old inmemory samples. Activated using the config entry `sample_age_limit`. #13002
* [FEATURE] **Experimental**: Add support for ingesting zeros as created timestamps. (enabled under the feature-flag `created-timestamp-zero-ingestion`). #12733 #13279
* [FEATURE] Promtool: Add `analyze` histograms command. #12331
* [FEATURE] TSDB/compaction: Add a way to enable overlapping compaction. #13282 #13393 #13398
* [FEATURE] Add automatic memory limit handling. Activated using the feature flag. `auto-gomemlimit` #13395
* [ENHANCEMENT] Promtool: allow specifying multiple matchers in `promtool tsdb dump`. #13296
* [ENHANCEMENT] PromQL: Restore more efficient version of `NewPossibleNonCounterInfo` annotation. #13022
* [ENHANCEMENT] Kuma SD: Extend configuration to allow users to specify client ID. #13278
* [ENHANCEMENT] PromQL: Use natural sort in `sort_by_label` and `sort_by_label_desc`. This is **experimental**. #13411
* [ENHANCEMENT] Native Histograms: support `native_histogram_min_bucket_factor` in scrape_config. #13222
* [ENHANCEMENT] Native Histograms: Issue warning if histogramRate is applied to the wrong kind of histogram. #13392
* [ENHANCEMENT] TSDB: Make transaction isolation data structures smaller. #13015
* [ENHANCEMENT] TSDB/postings: Optimize merge using Loser Tree. #12878
* [ENHANCEMENT] TSDB: Simplify internal series delete function. #13261
* [ENHANCEMENT] Agent: Performance improvement by making the global hash lookup table smaller. #13262
* [ENHANCEMENT] PromQL: faster execution of metric functions, e.g. abs(), rate() #13446
* [ENHANCEMENT] TSDB: Optimize label values with matchers by taking shortcuts. #13426
* [ENHANCEMENT] Kubernetes SD: Check preconditions earlier and avoid unnecessary checks or iterations in kube_sd. #13408
* [ENHANCEMENT] Promtool: Improve visibility for `promtool test rules` with JSON colored formatting. #13342
* [ENHANCEMENT] Consoles: Exclude iowait and steal from CPU Utilisation. #9593
* [ENHANCEMENT] Various improvements and optimizations on Native Histograms. #13267, #13215, #13276 #13289, #13340
* [BUGFIX] Scraping: Fix quality value in HTTP Accept header. #13313
* [BUGFIX] UI: Fix usage of the function `time()` that was crashing. #13371
* [BUGFIX] Azure SD: Fix SD crashing when it finds a VM scale set. #13578

## 2.49.1 / 2024-01-15

* [BUGFIX] TSDB: Fixed a wrong `q=` value in scrape accept header #13313

## 2.49.0 / 2024-01-15

* [FEATURE] Promtool: Add `--run` flag promtool test rules command. #12206
* [FEATURE] SD: Add support for `NS` records to DNS SD. #13219
* [FEATURE] UI: Add heatmap visualization setting in the Graph tab, useful histograms. #13096 #13371
* [FEATURE] Scraping: Add `scrape_config.enable_compression` (default true) to disable gzip compression when scraping the target. #13166
* [FEATURE] PromQL: Add a `promql-experimental-functions` feature flag containing some new experimental PromQL functions. #13103 NOTE: More experimental functions might be added behind the same feature flag in the future. Added functions:
  * Experimental `mad_over_time` (median absolute deviation around the median) function. #13059
  * Experimental `sort_by_label` and `sort_by_label_desc` functions allowing sorting returned series by labels. #11299
* [FEATURE] SD: Add `__meta_linode_gpus` label to Linode SD. #13097
* [FEATURE] API: Add `exclude_alerts` query parameter to `/api/v1/rules` to only return recording rules. #12999
* [FEATURE] TSDB: --storage.tsdb.retention.time flag value is now exposed as a `prometheus_tsdb_retention_limit_seconds` metric. #12986
* [FEATURE] Scraping: Add ability to specify priority of scrape protocols to accept during scrape (e.g. to scrape Prometheus proto format for certain jobs). This can be changed by setting `global.scrape_protocols` and `scrape_config.scrape_protocols`. #12738
* [ENHANCEMENT] Scraping: Automated handling of scraping histograms that violate `scrape_config.native_histogram_bucket_limit` setting. #13129
* [ENHANCEMENT] Scraping: Optimized memory allocations when scraping. #12992
* [ENHANCEMENT] SD: Added cache for Azure SD to avoid rate-limits. #12622
* [ENHANCEMENT] TSDB: Various improvements to OOO exemplar scraping. E.g. allowing ingestion of exemplars with the same timestamp, but with different labels. #13021
* [ENHANCEMENT] API: Optimize `/api/v1/labels` and `/api/v1/label/<label_name>/values` when 1 set of matchers are used. #12888
* [ENHANCEMENT] TSDB: Various optimizations for TSDB block index, head mmap chunks and WAL, reducing latency and memory allocations (improving API calls, compaction queries etc). #12997 #13058 #13056 #13040
* [ENHANCEMENT] PromQL: Optimize memory allocations and latency when querying float histograms. #12954
* [ENHANCEMENT] Rules: Instrument TraceID in log lines for rule evaluations. #13034
* [ENHANCEMENT] PromQL: Optimize memory allocations in query_range calls. #13043
* [ENHANCEMENT] Promtool: unittest interval now defaults to evaluation_intervals when not set. #12729
* [BUGFIX] SD: Fixed Azure SD public IP reporting #13241
* [BUGFIX] API: Fix inaccuracies in posting cardinality statistics. #12653
* [BUGFIX] PromQL: Fix inaccuracies of `histogram_quantile` with classic histograms. #13153
* [BUGFIX] TSDB: Fix rare fails or inaccurate queries with OOO samples. #13115
* [BUGFIX] TSDB: Fix rare panics on append commit when exemplars are used. #13092
* [BUGFIX] TSDB: Fix exemplar WAL storage, so remote write can send/receive samples before exemplars. #13113
* [BUGFIX] Mixins: Fix `url` filter on remote write dashboards. #10721
* [BUGFIX] PromQL/TSDB: Various fixes to float histogram operations. #12891 #12977 #12609 #13190 #13189 #13191 #13201 #13212 #13208
* [BUGFIX] Promtool: Fix int32 overflow issues for 32-bit architectures. #12978
* [BUGFIX] SD: Fix Azure VM Scale Set NIC issue. #13283

## 2.48.1 / 2023-12-07

* [BUGFIX] TSDB: Make the wlog watcher read segments synchronously when not tailing. #13224
* [BUGFIX] Agent: Participate in notify calls (fixes slow down in remote write handling introduced in 2.45). #13223

## 2.48.0 / 2023-11-16

* [CHANGE] Remote-write: respect Retry-After header on 5xx errors. #12677
* [FEATURE] Alerting: Add AWS SigV4 authentication support for Alertmanager endpoints. #12774
* [FEATURE] Promtool: Add support for histograms in the TSDB dump command. #12775
* [FEATURE] PromQL: Add warnings (and annotations) to PromQL query results. #12152 #12982 #12988 #13012
* [FEATURE] Remote-write: Add Azure AD OAuth authentication support for remote write requests. #12572
* [ENHANCEMENT] Remote-write: Add a header to count retried remote write requests. #12729
* [ENHANCEMENT] TSDB: Improve query performance by re-using iterator when moving between series. #12757
* [ENHANCEMENT] UI: Move /targets page discovered labels to expandable section #12824
* [ENHANCEMENT] TSDB: Optimize WBL loading by not sending empty buffers over channel. #12808
* [ENHANCEMENT] TSDB: Reply WBL mmap markers concurrently. #12801
* [ENHANCEMENT] Promtool: Add support for specifying series matchers in the TSDB analyze command. #12842
* [ENHANCEMENT] PromQL: Prevent Prometheus from overallocating memory on subquery with large amount of steps. #12734
* [ENHANCEMENT] PromQL: Add warning when monotonicity is forced in the input to histogram_quantile. #12931
* [ENHANCEMENT] Scraping: Optimize sample appending by reducing garbage. #12939
* [ENHANCEMENT] Storage: Reduce memory allocations in queries that merge series sets. #12938
* [ENHANCEMENT] UI: Show group interval in rules display. #12943
* [ENHANCEMENT] Scraping: Save memory when scraping by delaying creation of buffer. #12953
* [ENHANCEMENT] Agent: Allow ingestion of out-of-order samples. #12897
* [ENHANCEMENT] Promtool: Improve support for native histograms in TSDB analyze command. #12869
* [ENHANCEMENT] Scraping: Add configuration option for tracking staleness of scraped timestamps. #13060
* [BUGFIX] SD: Ensure that discovery managers are properly canceled. #10569
* [BUGFIX] TSDB: Fix PostingsForMatchers race with creating new series. #12558
* [BUGFIX] TSDB: Fix handling of explicit counter reset header in histograms. #12772
* [BUGFIX] SD: Validate HTTP client configuration in HTTP, EC2, Azure, Uyuni, PuppetDB, and Lightsail SDs. #12762 #12811 #12812 #12815 #12814 #12816
* [BUGFIX] TSDB: Fix counter reset edgecases causing native histogram panics. #12838
* [BUGFIX] TSDB: Fix duplicate sample detection at chunk size limit. #12874
* [BUGFIX] Promtool: Fix errors not being reported in check rules command. #12715
* [BUGFIX] TSDB: Avoid panics reported in logs when head initialization takes a long time. #12876
* [BUGFIX] TSDB: Ensure that WBL is repaired when possible. #12406
* [BUGFIX] Storage: Fix crash caused by incorrect mixed samples handling. #13055
* [BUGFIX] TSDB: Fix compactor failures by adding min time to histogram chunks. #13062

## 2.47.1 / 2023-10-04

* [BUGFIX] Fix duplicate sample detection at chunk size limit #12874

## 2.47.0 / 2023-09-06

This release adds an experimental OpenTelemetry (OTLP) Ingestion feature,
and also new setting `keep_dropped_targets` to limit the amount of dropped
targets held in memory. This defaults to 0 meaning 'no limit', so we encourage
users with large Prometheus to try setting a limit such as 100.

* [FEATURE] Web: Add OpenTelemetry (OTLP) Ingestion endpoint. #12571 #12643
* [FEATURE] Scraping: Optionally limit detail on dropped targets, to save memory. #12647
* [ENHANCEMENT] TSDB: Write head chunks to disk in the background to reduce blocking. #11818
* [ENHANCEMENT] PromQL: Speed up aggregate and function queries. #12682
* [ENHANCEMENT] PromQL: More efficient evaluation of query with `timestamp()`. #12579
* [ENHANCEMENT] API: Faster streaming of Labels to JSON. #12598
* [ENHANCEMENT] Agent: Memory pooling optimisation. #12651
* [ENHANCEMENT] TSDB: Prevent storage space leaks due to terminated snapshots on shutdown. #12664
* [ENHANCEMENT] Histograms: Refactoring and optimisations. #12352 #12584 #12596 #12711 #12054
* [ENHANCEMENT] Histograms: Add `histogram_stdvar` and `histogram_stddev` functions. #12614
* [ENHANCEMENT] Remote-write: add http.resend_count tracing attribute. #12676
* [ENHANCEMENT] TSDB: Support native histograms in snapshot on shutdown. #12722
* [BUGFIX] TSDB/Agent: ensure that new series get written to WAL on rollback. #12592
* [BUGFIX] Scraping: fix infinite loop on exemplar in protobuf format. #12737

## 2.46.0 / 2023-07-25

* [FEATURE] Promtool: Add PromQL format and label matcher set/delete commands to promtool. #11411
* [FEATURE] Promtool: Add push metrics command. #12299
* [ENHANCEMENT] Promtool: Read from stdin if no filenames are provided in check rules. #12225
* [ENHANCEMENT] Hetzner SD: Support larger ID's that will be used by Hetzner in September. #12569
* [ENHANCEMENT] Kubernetes SD: Add more labels for endpointslice and endpoints role. #10914
* [ENHANCEMENT] Kubernetes SD: Do not add pods to target group if the PodIP status is not set. #11642
* [ENHANCEMENT] OpenStack SD: Include instance image ID in labels. #12502
* [ENHANCEMENT] Remote Write receiver: Validate the metric names and labels. #11688
* [ENHANCEMENT] Web: Initialize `prometheus_http_requests_total` metrics with `code` label set to `200`. #12472
* [ENHANCEMENT] TSDB: Add Zstandard compression option for wlog. #11666
* [ENHANCEMENT] TSDB: Support native histograms in snapshot on shutdown. #12258
* [ENHANCEMENT] Labels: Avoid compiling regexes that are literal. #12434
* [BUGFIX] Histograms: Fix parsing of float histograms without zero bucket. #12577
* [BUGFIX] Histograms: Fix scraping native and classic histograms missing some histograms. #12554
* [BUGFIX] Histograms: Enable ingestion of multiple exemplars per sample. 12557
* [BUGFIX] File SD: Fix path handling in File-SD watcher to allow directory monitoring on Windows. #12488
* [BUGFIX] Linode SD: Cast `InstanceSpec` values to `int64` to avoid overflows on 386 architecture. #12568
* [BUGFIX] PromQL Engine: Include query parsing in active-query tracking. #12418
* [BUGFIX] TSDB: Handle TOC parsing failures. #10623

## 2.45.0 / 2023-06-23

This release is a LTS (Long-Term Support) release of Prometheus and will
receive security, documentation and bugfix patches for at least 12 months.
Please read more about our LTS release cycle at
<https://prometheus.io/docs/introduction/release-cycle/>.

* [FEATURE] API: New limit parameter to limit the number of items returned by `/api/v1/status/tsdb` endpoint. #12336
* [FEATURE] Config: Add limits to global config. #12126
* [FEATURE] Consul SD: Added support for `path_prefix`. #12372
* [FEATURE] Native histograms: Add option to scrape both classic and native histograms. #12350
* [FEATURE] Native histograms: Added support for two more arithmetic operators `avg_over_time` and `sum_over_time`. #12262
* [FEATURE] Promtool: When providing the block id, only one block will be loaded and analyzed. #12031
* [FEATURE] Remote-write: New Azure ad configuration to support remote writing directly to Azure Monitor workspace. #11944
* [FEATURE] TSDB: Samples per chunk are now configurable with flag `storage.tsdb.samples-per-chunk`. By default set to its former value 120. #12055
* [ENHANCEMENT] Native histograms: bucket size can now be limited to avoid scrape fails. #12254
* [ENHANCEMENT] TSDB: Dropped series are now deleted from the WAL sooner. #12297
* [BUGFIX] Native histograms: ChunkSeries iterator now checks if a new sample can be appended to the open chunk. #12185
* [BUGFIX] Native histograms: Fix Histogram Appender `Appendable()` segfault. #12357
* [BUGFIX] Native histograms: Fix setting reset header to gauge histograms in seriesToChunkEncoder. #12329
* [BUGFIX] TSDB: Tombstone intervals are not modified after Get() call. #12245
* [BUGFIX] TSDB: Use path/filepath to set the WAL directory. #12349

## 2.44.0 / 2023-05-13

This version is built with Go tag `stringlabels`, to use the smaller data
structure for Labels that was optional in the previous release. For more
details about this code change see #10991.

* [CHANGE] Remote-write: Raise default samples per send to 2,000. #12203
* [FEATURE] Remote-read: Handle native histograms. #12085, #12192
* [FEATURE] Promtool: Health and readiness check of prometheus server in CLI. #12096
* [FEATURE] PromQL: Add `query_samples_total` metric, the total number of samples loaded by all queries. #12251
* [ENHANCEMENT] Storage: Optimise buffer used to iterate through samples. #12326
* [ENHANCEMENT] Scrape: Reduce memory allocations on target labels. #12084
* [ENHANCEMENT] PromQL: Use faster heap method for `topk()` / `bottomk()`. #12190
* [ENHANCEMENT] Rules API: Allow filtering by rule name. #12270
* [ENHANCEMENT] Native Histograms: Various fixes and improvements. #11687, #12264, #12272
* [ENHANCEMENT] UI: Search of scraping pools is now case-insensitive. #12207
* [ENHANCEMENT] TSDB: Add an affirmative log message for successful WAL repair. #12135
* [BUGFIX] TSDB: Block compaction failed when shutting down. #12179
* [BUGFIX] TSDB: Out-of-order chunks could be ignored if the write-behind log was deleted. #12127

## 2.43.1 / 2023-05-03

* [BUGFIX] Labels: `Set()` after `Del()` would be ignored, which broke some relabeling rules. #12322

## 2.43.0 / 2023-03-21

We are working on some performance improvements in Prometheus, which are only
built into Prometheus when compiling it using the Go tag `stringlabels`
(therefore they are not shipped in the default binaries). It uses a data
structure for labels that uses a single string to hold all the label/values,
resulting in a smaller heap size and some speedups in most cases. We would like
to encourage users who are interested in these improvements to help us measure
the gains on their production architecture. We are providing release artefacts
`2.43.0+stringlabels` and Docker images tagged `v2.43.0-stringlabels` with those
improvements for testing. #10991

* [FEATURE] Promtool: Add HTTP client configuration to query commands. #11487
* [FEATURE] Scrape: Add `scrape_config_files` to include scrape configs from different files. #12019
* [FEATURE] HTTP client: Add `no_proxy` to exclude URLs from proxied requests. #12098
* [FEATURE] HTTP client: Add `proxy_from_environment` to read proxies from env variables. #12098
* [ENHANCEMENT] API: Add support for setting lookback delta per query via the API. #12088
* [ENHANCEMENT] API: Change HTTP status code from 503/422 to 499 if a request is canceled. #11897
* [ENHANCEMENT] Scrape: Allow exemplars for all metric types. #11984
* [ENHANCEMENT] TSDB: Add metrics for head chunks and WAL folders size. #12013
* [ENHANCEMENT] TSDB: Automatically remove incorrect snapshot with index that is ahead of WAL. #11859
* [ENHANCEMENT] TSDB: Improve Prometheus parser error outputs to be more comprehensible. #11682
* [ENHANCEMENT] UI: Scope `group by` labels to metric in autocompletion. #11914
* [BUGFIX] Scrape: Fix `prometheus_target_scrape_pool_target_limit` metric not set before reloading. #12002
* [BUGFIX] TSDB: Correctly update `prometheus_tsdb_head_chunks_removed_total` and `prometheus_tsdb_head_chunks` metrics when reading WAL. #11858
* [BUGFIX] TSDB: Use the correct unit (seconds) when recording out-of-order append deltas in the `prometheus_tsdb_sample_ooo_delta` metric. #12004

## 2.42.0 / 2023-01-31

This release comes with a bunch of feature coverage for native histograms and breaking changes.

If you are trying native histograms already, we recommend you remove the `wal` directory when upgrading.
Because the old WAL record for native histograms is not backward compatible in v2.42.0, this will lead to some data loss for the latest data.

Additionally, if you scrape "float histograms" or use recording rules on native histograms in v2.42.0 (which writes float histograms),
it is a one-way street since older versions do not support float histograms.

* [CHANGE] **breaking** TSDB: Changed WAL record format for the experimental native histograms. #11783
* [FEATURE] Add 'keep_firing_for' field to alerting rules. #11827
* [FEATURE] Promtool: Add support of selecting timeseries for TSDB dump. #11872
* [ENHANCEMENT] Agent: Native histogram support. #11842
* [ENHANCEMENT] Rules: Support native histograms in recording rules. #11838
* [ENHANCEMENT] SD: Add container ID as a meta label for pod targets for Kubernetes. #11844
* [ENHANCEMENT] SD: Add VM size label to azure service discovery. #11650
* [ENHANCEMENT] Support native histograms in federation. #11830
* [ENHANCEMENT] TSDB: Add gauge histogram support. #11783 #11840 #11814
* [ENHANCEMENT] TSDB/Scrape: Support FloatHistogram that represents buckets as float64 values. #11522 #11817 #11716
* [ENHANCEMENT] UI: Show individual scrape pools on /targets page. #11142

## 2.41.0 / 2022-12-20

* [FEATURE] Relabeling: Add `keepequal` and `dropequal` relabel actions. #11564
* [FEATURE] Add support for HTTP proxy headers. #11712
* [ENHANCEMENT] Reload private certificates when changed on disk. #11685
* [ENHANCEMENT] Add `max_version` to specify maximum TLS version in `tls_config`. #11685
* [ENHANCEMENT] Add `goos` and `goarch` labels to `prometheus_build_info`. #11685
* [ENHANCEMENT] SD: Add proxy support for EC2 and LightSail SDs #11611
* [ENHANCEMENT] SD: Add new metric `prometheus_sd_file_watcher_errors_total`. #11066
* [ENHANCEMENT] Remote Read: Use a pool to speed up marshalling. #11357
* [ENHANCEMENT] TSDB: Improve handling of tombstoned chunks in iterators. #11632
* [ENHANCEMENT] TSDB: Optimize postings offset table reading. #11535
* [BUGFIX] Scrape: Validate the metric name, label names, and label values after relabeling. #11074
* [BUGFIX] Remote Write receiver and rule manager: Fix error handling. #11727

## 2.40.7 / 2022-12-14

* [BUGFIX] Use Windows native DNS resolver. #11704
* [BUGFIX] TSDB: Fix queries involving negative buckets of native histograms. #11699

## 2.40.6 / 2022-12-09

* [SECURITY] Security upgrade from go and upstream dependencies that include
  security fixes to the net/http and os packages. #11691

## 2.40.5 / 2022-12-01

* [BUGFIX] TSDB: Fix queries involving native histograms due to improper reset of iterators. #11643

## 2.40.4 / 2022-11-29

* [SECURITY] Fix basic authentication bypass vulnerability (CVE-2022-46146). GHSA-4v48-4q5m-8vx4

## 2.40.3 / 2022-11-23

* [BUGFIX] TSDB: Fix compaction after a deletion is called. #11623

## 2.40.2 / 2022-11-16

* [BUGFIX] UI: Fix black-on-black metric name color in dark mode. #11572

## 2.40.1 / 2022-11-09

* [BUGFIX] TSDB: Fix alignment for atomic int64 for 32 bit architecture. #11547
* [BUGFIX] Scrape: Fix accept headers. #11552

## 2.40.0 / 2022-11-08

This release introduces an experimental, native way of representing and storing histograms.

It can be enabled in Prometheus via `--enable-feature=native-histograms` to accept native histograms.
Enabling native histograms will also switch the preferred exposition format to protobuf.

To instrument your application with native histograms, use the `main` branch of `client_golang` (this will change for the final release when v1.14.0 of client_golang will be out), and set the `NativeHistogramBucketFactor` in your `HistogramOpts` (`1.1` is a good starting point).
Your existing histograms won't switch to native histograms until `NativeHistogramBucketFactor` is set.

* [FEATURE] Add **experimental** support for native histograms. Enable with the flag `--enable-feature=native-histograms`. #11447
* [FEATURE] SD: Add service discovery for OVHcloud. #10802
* [ENHANCEMENT] Kubernetes SD: Use protobuf encoding. #11353
* [ENHANCEMENT] TSDB: Use golang.org/x/exp/slices for improved sorting speed. #11054 #11318 #11380
* [ENHANCEMENT] Consul SD: Add enterprise admin partitions. Adds `__meta_consul_partition` label. Adds `partition` config in `consul_sd_config`. #11482
* [BUGFIX] API: Fix API error codes for `/api/v1/labels` and `/api/v1/series`. #11356

## 2.39.2 / 2022-11-09

* [BUGFIX] TSDB: Fix alignment for atomic int64 for 32 bit architecture. #11547

## 2.39.1 / 2022-10-07

* [BUGFIX] Rules: Fix notifier relabel changing the labels on active alerts. #11427

## 2.39.0 / 2022-10-05

* [FEATURE] **experimental** TSDB: Add support for ingesting out-of-order samples. This is configured via `out_of_order_time_window` field in the config file; check config file docs for more info. #11075
* [ENHANCEMENT] API: `/-/healthy` and `/-/ready` API calls now also respond to a `HEAD` request on top of existing `GET` support. #11160
* [ENHANCEMENT] PuppetDB SD: Add `__meta_puppetdb_query` label. #11238
* [ENHANCEMENT] AWS EC2 SD: Add `__meta_ec2_region` label. #11326
* [ENHANCEMENT] AWS Lightsail SD: Add `__meta_lightsail_region` label. #11326
* [ENHANCEMENT] Scrape: Optimise relabeling by re-using memory. #11147
* [ENHANCEMENT] TSDB: Improve WAL replay timings. #10973 #11307 #11319
* [ENHANCEMENT] TSDB: Optimise memory by not storing unnecessary data in the memory. #11280 #11288 #11296
* [ENHANCEMENT] TSDB: Allow overlapping blocks by default. `--storage.tsdb.allow-overlapping-blocks` now has no effect. #11331
* [ENHANCEMENT] UI: Click to copy label-value pair from query result to clipboard. #11229
* [BUGFIX] TSDB: Turn off isolation for Head compaction to fix a memory leak. #11317
* [BUGFIX] TSDB: Fix 'invalid magic number 0' error on Prometheus startup. #11338
* [BUGFIX] PromQL: Properly close file descriptor when logging unfinished queries. #11148
* [BUGFIX] Agent: Fix validation of flag options and prevent WAL from growing more than desired. #9876

## 2.38.0 / 2022-08-16

* [FEATURE]: Web: Add a `/api/v1/format_query` HTTP API endpoint that allows pretty-formatting PromQL expressions. #11036 #10544 #11005
* [FEATURE]: UI: Add support for formatting PromQL expressions in the UI. #11039
* [FEATURE]: DNS SD: Support MX records for discovering targets. #10099
* [FEATURE]: Templates: Add `toTime()` template function that allows converting sample timestamps to Go `time.Time` values. #10993
* [ENHANCEMENT]: Kubernetes SD: Add `__meta_kubernetes_service_port_number` meta label indicating the service port number. #11002 #11053
* [ENHANCEMENT]: Kubernetes SD: Add `__meta_kubernetes_pod_container_image` meta label indicating the container image. #11034 #11146
* [ENHANCEMENT]: PromQL: When a query panics, also log the query itself alongside the panic message. #10995
* [ENHANCEMENT]: UI: Tweak colors in the dark theme to improve the contrast ratio. #11068
* [ENHANCEMENT]: Web: Speed up calls to `/api/v1/rules` by avoiding locks and using atomic types instead. #10858
* [ENHANCEMENT]: Scrape: Add a `no-default-scrape-port` feature flag, which omits or removes any default HTTP (`:80`) or HTTPS (`:443`) ports in the target's scrape address. #9523
* [BUGFIX]: TSDB: In the WAL watcher metrics, expose the `type="exemplar"` label instead of `type="unknown"` for exemplar records. #11008
* [BUGFIX]: TSDB: Fix race condition around allocating series IDs during chunk snapshot loading. #11099

## 2.37.0 / 2022-07-14

This release is a LTS (Long-Term Support) release of Prometheus and will
receive security, documentation and bugfix patches for at least 6 months.
Please read more about our LTS release cycle at
<https://prometheus.io/docs/introduction/release-cycle/>.

Following data loss by users due to lack of unified buffer cache in OpenBSD, we
will no longer release Prometheus upstream for OpenBSD until a proper solution is
found. #8799

* [FEATURE] Nomad SD: New service discovery for Nomad built-in service discovery. #10915
* [ENHANCEMENT] Kubernetes SD: Allow attaching node labels for endpoint role. #10759
* [ENHANCEMENT] PromQL: Optimise creation of signature with/without labels. #10667
* [ENHANCEMENT] TSDB: Memory optimizations. #10873 #10874
* [ENHANCEMENT] TSDB: Reduce sleep time when reading WAL. #10859 #10878
* [ENHANCEMENT] OAuth2: Add appropriate timeouts and User-Agent header. #11020
* [BUGFIX] Alerting: Fix Alertmanager targets not being updated when alerts were queued. #10948
* [BUGFIX] Hetzner SD: Make authentication files relative to Prometheus config file. #10813
* [BUGFIX] Promtool: Fix `promtool check config` not erroring properly on failures. #10952
* [BUGFIX] Scrape: Keep relabeled scrape interval and timeout on reloads. #10916
* [BUGFIX] TSDB: Don't increment `prometheus_tsdb_compactions_failed_total` when context is canceled. #10772
* [BUGFIX] TSDB: Fix panic if series is not found when deleting series. #10907
* [BUGFIX] TSDB: Increase `prometheus_tsdb_mmap_chunk_corruptions_total` on out of sequence errors. #10406
* [BUGFIX] Uyuni SD: Make authentication files relative to Prometheus configuration file and fix default configuration values. #10813

## 2.36.2 / 2022-06-20

* [BUGFIX] Fix serving of static assets like fonts and favicon. #10888

## 2.36.1 / 2022-06-09

* [BUGFIX] promtool: Add --lint-fatal option. #10840

## 2.36.0 / 2022-05-30

* [FEATURE] Add lowercase and uppercase relabel action. #10641
* [FEATURE] SD: Add IONOS Cloud integration. #10514
* [FEATURE] SD: Add Vultr integration. #10714
* [FEATURE] SD: Add Linode SD failure count metric. #10673
* [FEATURE] Add prometheus_ready metric. #10682
* [ENHANCEMENT] Add stripDomain to template function. #10475
* [ENHANCEMENT] UI: Enable active search through dropped targets. #10668
* [ENHANCEMENT] promtool: support matchers when querying label values. #10727
* [ENHANCEMENT] Add agent mode identifier. #9638
* [BUGFIX] Changing TotalQueryableSamples from int to int64. #10549
* [BUGFIX] tsdb/agent: Ignore duplicate exemplars. #10595
* [BUGFIX] TSDB: Fix chunk overflow appending samples at a variable rate. #10607
* [BUGFIX] Stop rule manager before TSDB is stopped. #10680

## 2.35.0 / 2022-04-21

This Prometheus release is built with go1.18, which contains two noticeable changes related to TLS:

1. [TLS 1.0 and 1.1 disabled by default client-side](https://go.dev/doc/go1.18#tls10).
Prometheus users can override this with the `min_version` parameter of [tls_config](https://prometheus.io/docs/prometheus/latest/configuration/configuration/#tls_config).
2. [Certificates signed with the SHA-1 hash function are rejected](https://go.dev/doc/go1.18#sha1). This doesn't apply to self-signed root certificates.

* [CHANGE] TSDB: Delete `*.tmp` WAL files when Prometheus starts. #10317
* [CHANGE] promtool: Add new flag `--lint` (enabled by default) for the commands `check rules` and `check config`, resulting in a new exit code (`3`) for linter errors. #10435
* [FEATURE] Support for automatically setting the variable `GOMAXPROCS` to the container CPU limit. Enable with the flag `--enable-feature=auto-gomaxprocs`. #10498
* [FEATURE] PromQL: Extend statistics with total and peak number of samples in a query. Additionally, per-step statistics are available with  --enable-feature=promql-per-step-stats and using `stats=all` in the query API.
Enable with the flag `--enable-feature=per-step-stats`. #10369
* [ENHANCEMENT] Prometheus is built with Go 1.18. #10501
* [ENHANCEMENT] TSDB: more efficient sorting of postings read from WAL at startup. #10500
* [ENHANCEMENT] Azure SD: Add metric to track Azure SD failures. #10476
* [ENHANCEMENT] Azure SD: Add an optional `resource_group` configuration. #10365
* [ENHANCEMENT] Kubernetes SD: Support `discovery.k8s.io/v1` `EndpointSlice` (previously only `discovery.k8s.io/v1beta1` `EndpointSlice` was supported). #9570
* [ENHANCEMENT] Kubernetes SD: Allow attaching node metadata to discovered pods. #10080
* [ENHANCEMENT] OAuth2: Support for using a proxy URL to fetch OAuth2 tokens. #10492
* [ENHANCEMENT] Configuration: Add the ability to disable HTTP2. #10492
* [ENHANCEMENT] Config: Support overriding minimum TLS version. #10610
* [BUGFIX] Kubernetes SD: Explicitly include gcp auth from k8s.io. #10516
* [BUGFIX] Fix OpenMetrics parser to sort uppercase labels correctly. #10510
* [BUGFIX] UI: Fix scrape interval and duration tooltip not showing on target page. #10545
* [BUGFIX] Tracing/GRPC: Set TLS credentials only when insecure is false. #10592
* [BUGFIX] Agent: Fix ID collision when loading a WAL with multiple segments. #10587
* [BUGFIX] Remote-write: Fix a deadlock between Batch and flushing the queue. #10608

## 2.34.0 / 2022-03-15

* [CHANGE] UI: Classic UI removed. #10208
* [CHANGE] Tracing: Migrate from Jaeger to OpenTelemetry based tracing. #9724, #10203, #10276
* [ENHANCEMENT] TSDB: Disable the chunk write queue by default and allow configuration with the experimental flag `--storage.tsdb.head-chunks-write-queue-size`. #10425
* [ENHANCEMENT] HTTP SD: Add a failure counter. #10372
* [ENHANCEMENT] Azure SD: Set Prometheus User-Agent on requests. #10209
* [ENHANCEMENT] Uyuni SD: Reduce the number of logins to Uyuni. #10072
* [ENHANCEMENT] Scrape: Log when an invalid media type is encountered during a scrape. #10186
* [ENHANCEMENT] Scrape: Accept application/openmetrics-text;version=1.0.0 in addition to version=0.0.1. #9431
* [ENHANCEMENT] Remote-read: Add an option to not use external labels as selectors for remote read. #10254
* [ENHANCEMENT] UI: Optimize the alerts page and add a search bar. #10142
* [ENHANCEMENT] UI: Improve graph colors that were hard to see. #10179
* [ENHANCEMENT] Config: Allow escaping of `$` with `$$` when using environment variables with external labels. #10129
* [BUGFIX] PromQL: Properly return an error from histogram_quantile when metrics have the same labelset. #10140
* [BUGFIX] UI: Fix bug that sets the range input to the resolution. #10227
* [BUGFIX] TSDB: Fix a query panic when `memory-snapshot-on-shutdown` is enabled. #10348
* [BUGFIX] Parser: Specify type in metadata parser errors. #10269
* [BUGFIX] Scrape: Fix label limit changes not applying. #10370

## 2.33.5 / 2022-03-08

The binaries published with this release are built with Go1.17.8 to avoid [CVE-2022-24921](https://cve.mitre.org/cgi-bin/cvename.cgi?name=CVE-2022-24921).

* [BUGFIX] Remote-write: Fix deadlock between adding to queue and getting batch. #10395

## 2.33.4 / 2022-02-22

* [BUGFIX] TSDB: Fix panic when m-mapping head chunks onto the disk. #10316

## 2.33.3 / 2022-02-11

* [BUGFIX] Azure SD: Fix a regression when public IP Address isn't set. #10289

## 2.33.2 / 2022-02-11

* [BUGFIX] Azure SD: Fix panic when public IP Address isn't set. #10280
* [BUGFIX] Remote-write: Fix deadlock when stopping a shard. #10279

## 2.33.1 / 2022-02-02

* [BUGFIX] SD: Fix _no such file or directory_ in K8s SD when not running inside K8s. #10235

## 2.33.0 / 2022-01-29

* [CHANGE] PromQL: Promote negative offset and `@` modifier to stable features. #10121
* [CHANGE] Web: Promote remote-write-receiver to stable. #10119
* [FEATURE] Config: Add `stripPort` template function. #10002
* [FEATURE] Promtool: Add cardinality analysis to `check metrics`, enabled by flag `--extended`. #10045
* [FEATURE] SD: Enable target discovery in own K8s namespace. #9881
* [FEATURE] SD: Add provider ID label in K8s SD. #9603
* [FEATURE] Web: Add limit field to the rules API. #10152
* [ENHANCEMENT] Remote-write: Avoid allocations by buffering concrete structs instead of interfaces. #9934
* [ENHANCEMENT] Remote-write: Log time series details for out-of-order samples in remote write receiver. #9894
* [ENHANCEMENT] Remote-write: Shard up more when backlogged. #9274
* [ENHANCEMENT] TSDB: Use simpler map key to improve exemplar ingest performance. #10111
* [ENHANCEMENT] TSDB: Avoid allocations when popping from the intersected postings heap. #10092
* [ENHANCEMENT] TSDB: Make chunk writing non-blocking, avoiding latency spikes in remote-write. #10051
* [ENHANCEMENT] TSDB: Improve label matching performance. #9907
* [ENHANCEMENT] UI: Optimize the service discovery page and add a search bar. #10131
* [ENHANCEMENT] UI: Optimize the target page and add a search bar. #10103
* [BUGFIX] Promtool: Make exit codes more consistent. #9861
* [BUGFIX] Promtool: Fix flakiness of rule testing. #8818
* [BUGFIX] Remote-write: Update `prometheus_remote_storage_queue_highest_sent_timestamp_seconds` metric when write irrecoverably fails. #10102
* [BUGFIX] Storage: Avoid panic in `BufferedSeriesIterator`. #9945
* [BUGFIX] TSDB: CompactBlockMetas should produce correct mint/maxt for overlapping blocks. #10108
* [BUGFIX] TSDB: Fix logging of exemplar storage size. #9938
* [BUGFIX] UI: Fix overlapping click targets for the alert state checkboxes. #10136
* [BUGFIX] UI: Fix _Unhealthy_ filter on target page to actually display only _Unhealthy_ targets. #10103
* [BUGFIX] UI: Fix autocompletion when expression is empty. #10053
* [BUGFIX] TSDB: Fix deadlock from simultaneous GC and write. #10166

## 2.32.1 / 2021-12-17

* [BUGFIX] Scrape: Fix reporting metrics when sample limit is reached during the report. #9996
* [BUGFIX] Scrape: Ensure that scrape interval and scrape timeout are always set. #10023
* [BUGFIX] TSDB: Expose and fix bug in iterators' `Seek()` method. #10030

## 2.32.0 / 2021-12-09

This release introduces the Prometheus Agent, a new mode of operation for
Prometheus optimized for remote-write only scenarios. In this mode, Prometheus
does not generate blocks on the local filesystem and is not queryable locally.
Enable with `--enable-feature=agent`.

Learn more about the Prometheus Agent in our [blog post](https://prometheus.io/blog/2021/11/16/agent/).

* [CHANGE] Remote-write: Change default max retry time from 100ms to 5 seconds. #9634
* [FEATURE] Agent: New mode of operation optimized for remote-write only scenarios, without local storage. Enable with `--enable-feature=agent`. #8785 #9851 #9664 #9939 #9941 #9943
* [FEATURE] Promtool: Add `promtool check service-discovery` command. #8970
* [FEATURE] UI: Add search in metrics dropdown. #9629
* [FEATURE] Templates: Add parseDuration to template functions. #8817
* [ENHANCEMENT] Promtool: Improve test output. #8064
* [ENHANCEMENT] PromQL: Use kahan summation for better numerical stability. #9588
* [ENHANCEMENT] Remote-write: Reuse memory for marshalling. #9412
* [ENHANCEMENT] Scrape: Add `scrape_body_size_bytes` scrape metric behind the `--enable-feature=extra-scrape-metrics` flag. #9569
* [ENHANCEMENT] TSDB: Add windows arm64 support. #9703
* [ENHANCEMENT] TSDB: Optimize query by skipping unneeded sorting in TSDB. #9673
* [ENHANCEMENT] Templates: Support int and uint as datatypes for template formatting. #9680
* [ENHANCEMENT] UI: Prefer `rate` over `rad`, `delta` over `deg`, and `count` over `cos` in autocomplete. #9688
* [ENHANCEMENT] Linode SD: Tune API request page sizes. #9779
* [BUGFIX] TSDB: Add more size checks when writing individual sections in the index. #9710
* [BUGFIX] PromQL: Make `deriv()` return zero values for constant series. #9728
* [BUGFIX] TSDB: Fix panic when checkpoint directory is empty. #9687
* [BUGFIX] TSDB: Fix panic, out of order chunks, and race warning during WAL replay. #9856
* [BUGFIX] UI: Correctly render links for targets with IPv6 addresses that contain a Zone ID. #9853
* [BUGFIX] Promtool: Fix checking of `authorization.credentials_file` and `bearer_token_file` fields. #9883
* [BUGFIX] Uyuni SD: Fix null pointer exception during initialization. #9924 #9950
* [BUGFIX] TSDB: Fix queries after a failed snapshot replay. #9980

## 2.31.2 / 2021-12-09

* [BUGFIX] TSDB: Fix queries after a failed snapshot replay. #9980

## 2.31.1 / 2021-11-05

* [BUGFIX] SD: Fix a panic when the experimental discovery manager receives
  targets during a reload. #9656

## 2.31.0 / 2021-11-02

* [CHANGE] UI: Remove standard PromQL editor in favour of the codemirror-based editor. #9452
* [FEATURE] PromQL: Add trigonometric functions and `atan2` binary operator. #9239 #9248 #9515
* [FEATURE] Remote: Add support for exemplar in the remote write receiver endpoint. #9319 #9414
* [FEATURE] SD: Add PuppetDB service discovery. #8883
* [FEATURE] SD: Add Uyuni service discovery. #8190
* [FEATURE] Web: Add support for security-related HTTP headers. #9546
* [ENHANCEMENT] Azure SD: Add `proxy_url`, `follow_redirects`, `tls_config`. #9267
* [ENHANCEMENT] Backfill: Add `--max-block-duration` in `promtool create-blocks-from rules`. #9511
* [ENHANCEMENT] Config: Print human-readable sizes with unit instead of raw numbers. #9361
* [ENHANCEMENT] HTTP: Re-enable HTTP/2. #9398
* [ENHANCEMENT] Kubernetes SD: Warn user if number of endpoints exceeds limit. #9467
* [ENHANCEMENT] OAuth2: Add TLS configuration to token requests. #9550
* [ENHANCEMENT] PromQL: Several optimizations. #9365 #9360 #9362 #9552
* [ENHANCEMENT] PromQL: Make aggregations deterministic in instant queries. #9459
* [ENHANCEMENT] Rules: Add the ability to limit number of alerts or series. #9260 #9541
* [ENHANCEMENT] SD: Experimental discovery manager to avoid restarts upon reload. Disabled by default, enable with flag `--enable-feature=new-service-discovery-manager`. #9349 #9537
* [ENHANCEMENT] UI: Debounce timerange setting changes. #9359
* [BUGFIX] Backfill: Apply rule labels after query labels. #9421
* [BUGFIX] Scrape: Resolve conflicts between multiple exported label prefixes. #9479 #9518
* [BUGFIX] Scrape: Restart scrape loops when `__scrape_interval__` is changed. #9551
* [BUGFIX] TSDB: Fix memory leak in samples deletion. #9151
* [BUGFIX] UI: Use consistent margin-bottom for all alert kinds. #9318

## 2.30.4 / 2021-12-09

* [BUGFIX] TSDB: Fix queries after a failed snapshot replay. #9980

## 2.30.3 / 2021-10-05

* [BUGFIX] TSDB: Fix panic on failed snapshot replay. #9438
* [BUGFIX] TSDB: Don't fail snapshot replay with exemplar storage disabled when the snapshot contains exemplars. #9438

## 2.30.2 / 2021-10-01

* [BUGFIX] TSDB: Don't error on overlapping m-mapped chunks during WAL replay. #9381

## 2.30.1 / 2021-09-28

* [ENHANCEMENT] Remote Write: Redact remote write URL when used for metric label. #9383
* [ENHANCEMENT] UI: Redact remote write URL and proxy URL passwords in the `/config` page. #9408
* [BUGFIX] promtool rules backfill: Prevent creation of data before the start time. #9339
* [BUGFIX] promtool rules backfill: Do not query after the end time. #9340
* [BUGFIX] Azure SD: Fix panic when no computername is set. #9387

## 2.30.0 / 2021-09-14

* [FEATURE] **experimental** TSDB: Snapshot in-memory chunks on shutdown for faster restarts. Behind `--enable-feature=memory-snapshot-on-shutdown` flag. #7229
* [FEATURE] **experimental** Scrape: Configure scrape interval and scrape timeout via relabeling using `__scrape_interval__` and `__scrape_timeout__` labels respectively. #8911
* [FEATURE] Scrape: Add `scrape_timeout_seconds` and `scrape_sample_limit` metric. Behind `--enable-feature=extra-scrape-metrics` flag to avoid additional cardinality by default. #9247 #9295
* [ENHANCEMENT] Scrape: Add `--scrape.timestamp-tolerance` flag to adjust scrape timestamp tolerance when enabled via `--scrape.adjust-timestamps`. #9283
* [ENHANCEMENT] Remote Write: Improve throughput when sending exemplars. #8921
* [ENHANCEMENT] TSDB: Optimise WAL loading by removing extra map and caching min-time #9160
* [ENHANCEMENT] promtool: Speed up checking for duplicate rules. #9262/#9306
* [ENHANCEMENT] Scrape: Reduce allocations when parsing the metrics. #9299
* [ENHANCEMENT] docker_sd: Support host network mode #9125
* [BUGFIX] Exemplars: Fix panic when resizing exemplar storage from 0 to a non-zero size. #9286
* [BUGFIX] TSDB: Correctly decrement `prometheus_tsdb_head_active_appenders` when the append has no samples. #9230
* [BUGFIX] promtool rules backfill: Return 1 if backfill was unsuccessful. #9303
* [BUGFIX] promtool rules backfill: Avoid creation of overlapping blocks. #9324
* [BUGFIX] config: Fix a panic when reloading configuration with a `null` relabel action. #9224

## 2.29.2 / 2021-08-27

* [BUGFIX] Fix Kubernetes SD failing to discover Ingress in Kubernetes v1.22. #9205
* [BUGFIX] Fix data race in loading write-ahead-log (WAL). #9259

## 2.29.1 / 2021-08-11

* [BUGFIX] tsdb: align atomically accessed int64 to prevent panic in 32-bit
  archs. #9192

## 2.29.0 / 2021-08-11

Note for macOS users: Due to [changes in the upcoming Go 1.17](https://tip.golang.org/doc/go1.17#darwin),
this is the last Prometheus release that supports macOS 10.12 Sierra.

* [CHANGE] Promote `--storage.tsdb.allow-overlapping-blocks` flag to stable. #9117
* [CHANGE] Promote `--storage.tsdb.retention.size` flag to stable. #9004
* [FEATURE] Add Kuma service discovery. #8844
* [FEATURE] Add `present_over_time` PromQL function. #9097
* [FEATURE] Allow configuring exemplar storage via file and make it reloadable. #8974
* [FEATURE] UI: Allow selecting time range with mouse drag. #8977
* [FEATURE] promtool: Add feature flags flag `--enable-feature`. #8958
* [FEATURE] promtool: Add file_sd file validation. #8950
* [ENHANCEMENT] Reduce blocking of outgoing remote write requests from series garbage collection. #9109
* [ENHANCEMENT] Improve write-ahead-log decoding performance. #9106
* [ENHANCEMENT] Improve append performance in TSDB by reducing mutexes usage. #9061
* [ENHANCEMENT] Allow configuring `max_samples_per_send` for remote write metadata. #8959
* [ENHANCEMENT] Add `__meta_gce_interface_ipv4_<name>` meta label to GCE discovery. #8978
* [ENHANCEMENT] Add `__meta_ec2_availability_zone_id` meta label to EC2 discovery. #8896
* [ENHANCEMENT] Add `__meta_azure_machine_computer_name` meta label to Azure discovery. #9112
* [ENHANCEMENT] Add `__meta_hetzner_hcloud_labelpresent_<labelname>` meta label to Hetzner discovery. #9028
* [ENHANCEMENT] promtool: Add compaction efficiency to `promtool tsdb analyze` reports. #8940
* [ENHANCEMENT] promtool: Allow configuring max block duration for backfilling via `--max-block-duration` flag. #8919
* [ENHANCEMENT] UI: Add sorting and filtering to flags page. #8988
* [ENHANCEMENT] UI: Improve alerts page rendering performance. #9005
* [BUGFIX] Log when total symbol size exceeds 2^32 bytes, causing compaction to fail, and skip compaction. #9104
* [BUGFIX] Fix incorrect `target_limit` reloading of zero value. #9120
* [BUGFIX] Fix head GC and pending readers race condition. #9081
* [BUGFIX] Fix timestamp handling in OpenMetrics parser. #9008
* [BUGFIX] Fix potential duplicate metrics in `/federate` endpoint when specifying multiple matchers. #8885
* [BUGFIX] Fix server configuration and validation for authentication via client cert. #9123
* [BUGFIX] Allow `start` and `end` again as label names in PromQL queries. They were disallowed since the introduction of @ timestamp feature. #9119

## 2.28.1 / 2021-07-01

* [BUGFIX]: HTTP SD: Allow `charset` specification in `Content-Type` header. #8981
* [BUGFIX]: HTTP SD: Fix handling of disappeared target groups. #9019
* [BUGFIX]: Fix incorrect log-level handling after moving to go-kit/log. #9021

## 2.28.0 / 2021-06-21

* [CHANGE] UI: Make the new experimental PromQL editor the default. #8925
* [FEATURE] Linode SD: Add Linode service discovery. #8846
* [FEATURE] HTTP SD: Add generic HTTP-based service discovery. #8839
* [FEATURE] Kubernetes SD: Allow configuring API Server access via a kubeconfig file. #8811
* [FEATURE] UI: Add exemplar display support to the graphing interface. #8832 #8945 #8929
* [FEATURE] Consul SD: Add namespace support for Consul Enterprise. #8900
* [ENHANCEMENT] Promtool: Allow silencing output when importing / backfilling data. #8917
* [ENHANCEMENT] Consul SD: Support reading tokens from file. #8926
* [ENHANCEMENT] Rules: Add a new `.ExternalURL` alert field templating variable, containing the external URL of the Prometheus server. #8878
* [ENHANCEMENT] Scrape: Add experimental `body_size_limit` scrape configuration setting to limit the allowed response body size for target scrapes. #8833 #8886
* [ENHANCEMENT] Kubernetes SD: Add ingress class name label for ingress discovery. #8916
* [ENHANCEMENT] UI: Show a startup screen with progress bar when the TSDB is not ready yet. #8662 #8908 #8909 #8946
* [ENHANCEMENT] SD: Add a target creation failure counter `prometheus_target_sync_failed_total` and improve target creation failure handling. #8786
* [ENHANCEMENT] TSDB: Improve validation of exemplar label set length. #8816
* [ENHANCEMENT] TSDB: Add a `prometheus_tsdb_clean_start` metric that indicates whether a TSDB lockfile from a previous run still existed upon startup. #8824
* [BUGFIX] UI: In the experimental PromQL editor, fix autocompletion and parsing for special float values and improve series metadata fetching. #8856
* [BUGFIX] TSDB: When merging chunks, split resulting chunks if they would contain more than the maximum of 120 samples. #8582
* [BUGFIX] SD: Fix the computation of the `prometheus_sd_discovered_targets` metric when using multiple service discoveries. #8828

## 2.27.1 / 2021-05-18

This release contains a bug fix for a security issue in the API endpoint. An
attacker can craft a special URL that redirects a user to any endpoint via an
HTTP 302 response. See the [security advisory][GHSA-vx57-7f4q-fpc7] for more details.

[GHSA-vx57-7f4q-fpc7]:https://github.com/prometheus/prometheus/security/advisories/GHSA-vx57-7f4q-fpc7

This vulnerability has been reported by Aaron Devaney from MDSec.

* [BUGFIX] SECURITY: Fix arbitrary redirects under the /new endpoint (CVE-2021-29622)

## 2.27.0 / 2021-05-12

* [CHANGE] Remote write: Metric `prometheus_remote_storage_samples_bytes_total` renamed to `prometheus_remote_storage_bytes_total`. #8296
* [FEATURE] Promtool: Retroactive rule evaluation functionality. #7675
* [FEATURE] Configuration: Environment variable expansion for external labels. Behind `--enable-feature=expand-external-labels` flag. #8649
* [FEATURE] TSDB: Add a flag(`--storage.tsdb.max-block-chunk-segment-size`) to control the max chunks file size of the blocks for small Prometheus instances. #8478
* [FEATURE] UI: Add a dark theme. #8604
* [FEATURE] AWS Lightsail Discovery: Add AWS Lightsail Discovery. #8693
* [FEATURE] Docker Discovery: Add Docker Service Discovery. #8629
* [FEATURE] OAuth: Allow OAuth 2.0 to be used anywhere an HTTP client is used. #8761
* [FEATURE] Remote Write: Send exemplars via remote write. Experimental and disabled by default. #8296
* [ENHANCEMENT] Digital Ocean Discovery: Add `__meta_digitalocean_vpc` label. #8642
* [ENHANCEMENT] Scaleway Discovery: Read Scaleway secret from a file. #8643
* [ENHANCEMENT] Scrape: Add configurable limits for label size and count. #8777
* [ENHANCEMENT] UI: Add 16w and 26w time range steps. #8656
* [ENHANCEMENT] Templating: Enable parsing strings in `humanize` functions. #8682
* [BUGFIX] UI: Provide errors instead of blank page on TSDB Status Page. #8654 #8659
* [BUGFIX] TSDB: Do not panic when writing very large records to the WAL. #8790
* [BUGFIX] TSDB: Avoid panic when mmapped memory is referenced after the file is closed. #8723
* [BUGFIX] Scaleway Discovery: Fix nil pointer dereference. #8737
* [BUGFIX] Consul Discovery: Restart no longer required after config update with no targets. #8766

## 2.26.0 / 2021-03-31

Prometheus is now built and supporting Go 1.16 (#8544). This reverts the memory release pattern added in Go 1.12. This makes common RSS usage metrics showing more accurate number for actual memory used by Prometheus. You can read more details [here](https://www.bwplotka.dev/2019/golang-memory-monitoring/).

Note that from this release Prometheus is using Alertmanager v2 by default.

* [CHANGE] Alerting: Using Alertmanager v2 API by default. #8626
* [CHANGE] Prometheus/Promtool: As agreed on dev summit, binaries are now printing help and usage to stdout instead of stderr. #8542
* [FEATURE] Remote: Add support for AWS SigV4 auth method for remote_write. #8509
* [FEATURE] Scaleway Discovery: Add Scaleway Service Discovery. #8555
* [FEATURE] PromQL: Allow negative offsets. Behind `--enable-feature=promql-negative-offset` flag. #8487
* [FEATURE] **experimental** Exemplars: Add in-memory storage for exemplars. Behind `--enable-feature=exemplar-storage` flag. #6635
* [FEATURE] UI: Add advanced auto-completion, syntax highlighting and linting to graph page query input. #8634
* [ENHANCEMENT] Digital Ocean Discovery: Add `__meta_digitalocean_image` label. #8497
* [ENHANCEMENT] PromQL: Add `last_over_time`, `sgn`, `clamp` functions. #8457
* [ENHANCEMENT] Scrape: Add support for specifying type of Authorization header credentials with Bearer by default. #8512
* [ENHANCEMENT] Scrape: Add `follow_redirects` option to scrape configuration. #8546
* [ENHANCEMENT] Remote: Allow retries on HTTP 429 response code for remote_write. Disabled by default. See [configuration docs](https://prometheus.io/docs/prometheus/latest/configuration/configuration/#remote_write) for details. #8237 #8477
* [ENHANCEMENT] Remote: Allow configuring custom headers for remote_read. See [configuration docs](https://prometheus.io/docs/prometheus/latest/configuration/configuration/#remote_read) for details. #8516
* [ENHANCEMENT] UI: Hitting Enter now triggers new query. #8581
* [ENHANCEMENT] UI: Better handling of long rule and names on the `/rules` and `/targets` pages. #8608 #8609
* [ENHANCEMENT] UI: Add collapse/expand all button on the `/targets` page. #8486
* [BUGFIX] TSDB: Eager deletion of removable blocks on every compaction, saving disk peak space usage. #8007
* [BUGFIX] PromQL: Fix parser support for special characters like`炬`. #8517
* [BUGFIX] Rules: Update rule health for append/commit fails. #8619

## 2.25.2 / 2021-03-16

* [BUGFIX] Fix the ingestion of scrapes when the wall clock changes, e.g. on suspend. #8601

## 2.25.1 / 2021-03-14

* [BUGFIX] Fix a crash in `promtool` when a subquery with default resolution is used. #8569
* [BUGFIX] Fix a bug that could return duplicate datapoints in queries. #8591
* [BUGFIX] Fix crashes with arm64 when compiled with go1.16. #8593

## 2.25.0 / 2021-02-17

This release includes a new `--enable-feature=` flag that enables
experimental features. Such features might be changed or removed in the future.

In the next minor release (2.26), Prometheus will use the Alertmanager API v2.
It will be done by defaulting `alertmanager_config.api_version` to `v2`.
Alertmanager API v2 was released in Alertmanager v0.16.0 (released in January
2019).

* [FEATURE] **experimental** API: Accept remote_write requests. Behind the --enable-feature=remote-write-receiver flag. #8424
* [FEATURE] **experimental** PromQL: Add `@ <timestamp>` modifier. Behind the --enable-feature=promql-at-modifier flag. #8121 #8436 #8425
* [ENHANCEMENT] Add optional name property to testgroup for better test failure output. #8440
* [ENHANCEMENT] Add warnings into React Panel on the Graph page. #8427
* [ENHANCEMENT] TSDB: Increase the number of buckets for the compaction duration metric. #8342
* [ENHANCEMENT] Remote: Allow passing along custom remote_write HTTP headers. #8416
* [ENHANCEMENT] Mixins: Scope grafana configuration. #8332
* [ENHANCEMENT] Kubernetes SD: Add endpoint labels metadata. #8273
* [ENHANCEMENT] UI: Expose total number of label pairs in head in TSDB stats page. #8343
* [ENHANCEMENT] TSDB: Reload blocks every minute, to detect new blocks and enforce retention more often. #8340
* [BUGFIX] API: Fix global URL when external address has no port. #8359
* [BUGFIX] Backfill: Fix error message handling. #8432
* [BUGFIX] Backfill: Fix "add sample: out of bounds" error when series span an entire block. #8476
* [BUGFIX] Deprecate unused flag --alertmanager.timeout. #8407
* [BUGFIX] Mixins: Support remote-write metrics renamed in v2.23 in alerts. #8423
* [BUGFIX] Remote: Fix garbage collection of dropped series in remote write. #8387
* [BUGFIX] Remote: Log recoverable remote write errors as warnings. #8412
* [BUGFIX] TSDB: Remove pre-2.21 temporary blocks on start. #8353.
* [BUGFIX] UI: Fix duplicated keys on /targets page. #8456
* [BUGFIX] UI: Fix label name leak into class name. #8459

## 2.24.1 / 2021-01-20

* [ENHANCEMENT] Cache basic authentication results to significantly improve performance of HTTP endpoints (via an update of prometheus/exporter-toolkit).
* [BUGFIX] Prevent user enumeration by timing requests sent to authenticated HTTP endpoints (via an update of prometheus/exporter-toolkit).

## 2.24.0 / 2021-01-06

* [FEATURE] Add TLS and basic authentication to HTTP endpoints. #8316
* [FEATURE] promtool: Add `check web-config` subcommand to check web config files. #8319
* [FEATURE] promtool: Add `tsdb create-blocks-from openmetrics` subcommand to backfill metrics data from an OpenMetrics file. #8084
* [ENHANCEMENT] HTTP API: Fast-fail queries with only empty matchers. #8288
* [ENHANCEMENT] HTTP API: Support matchers for labels API. #8301
* [ENHANCEMENT] promtool: Improve checking of URLs passed on the command line. #7956
* [ENHANCEMENT] SD: Expose IPv6 as a label in EC2 SD. #7086
* [ENHANCEMENT] SD: Reuse EC2 client, reducing frequency of requesting credentials. #8311
* [ENHANCEMENT] TSDB: Add logging when compaction takes more than the block time range. #8151
* [ENHANCEMENT] TSDB: Avoid unnecessary GC runs after compaction. #8276
* [BUGFIX] HTTP API: Avoid double-closing of channel when quitting multiple times via HTTP. #8242
* [BUGFIX] SD: Ignore CNAME records in DNS SD to avoid spurious `Invalid SRV record` warnings. #8216
* [BUGFIX] SD: Avoid config error triggered by valid label selectors in Kubernetes SD. #8285

## 2.23.0 / 2020-11-26

* [CHANGE] UI: Make the React UI default. #8142
* [CHANGE] Remote write: The following metrics were removed/renamed in remote write. #6815
  * `prometheus_remote_storage_succeeded_samples_total` was removed and `prometheus_remote_storage_samples_total` was introduced for all the samples attempted to send.
  * `prometheus_remote_storage_sent_bytes_total` was removed and replaced with `prometheus_remote_storage_samples_bytes_total` and `prometheus_remote_storage_metadata_bytes_total`.
  * `prometheus_remote_storage_failed_samples_total` -> `prometheus_remote_storage_samples_failed_total` .
  * `prometheus_remote_storage_retried_samples_total` -> `prometheus_remote_storage_samples_retried_total`.
  * `prometheus_remote_storage_dropped_samples_total` -> `prometheus_remote_storage_samples_dropped_total`.
  * `prometheus_remote_storage_pending_samples` -> `prometheus_remote_storage_samples_pending`.
* [CHANGE] Remote: Do not collect non-initialized timestamp metrics. #8060
* [FEATURE] [EXPERIMENTAL] Remote write: Allow metric metadata to be propagated via remote write. The following new metrics were introduced: `prometheus_remote_storage_metadata_total`, `prometheus_remote_storage_metadata_failed_total`, `prometheus_remote_storage_metadata_retried_total`, `prometheus_remote_storage_metadata_bytes_total`. #6815
* [ENHANCEMENT] Remote write: Added a metric `prometheus_remote_storage_max_samples_per_send` for remote write. #8102
* [ENHANCEMENT] TSDB: Make the snapshot directory name always the same length. #8138
* [ENHANCEMENT] TSDB: Create a checkpoint only once at the end of all head compactions. #8067
* [ENHANCEMENT] TSDB: Avoid Series API from hitting the chunks. #8050
* [ENHANCEMENT] TSDB: Cache label name and last value when adding series during compactions making compactions faster. #8192
* [ENHANCEMENT] PromQL: Improved performance of Hash method making queries a bit faster. #8025
* [ENHANCEMENT] promtool: `tsdb list` now prints block sizes. #7993
* [ENHANCEMENT] promtool: Calculate mint and maxt per test avoiding unnecessary calculations. #8096
* [ENHANCEMENT] SD: Add filtering of services to Docker Swarm SD. #8074
* [BUGFIX] React UI: Fix button display when there are no panels. #8155
* [BUGFIX] PromQL: Fix timestamp() method for vector selector inside parenthesis. #8164
* [BUGFIX] PromQL: Don't include rendered expression on PromQL parse errors. #8177
* [BUGFIX] web: Fix panic with double close() of channel on calling `/-/quit/`. #8166
* [BUGFIX] TSDB: Fixed WAL corruption on partial writes within a page causing `invalid checksum` error on WAL replay. #8125
* [BUGFIX] Update config metrics `prometheus_config_last_reload_successful` and `prometheus_config_last_reload_success_timestamp_seconds` right after initial validation before starting TSDB.
* [BUGFIX] promtool: Correctly detect duplicate label names in exposition.

## 2.22.2 / 2020-11-16

* [BUGFIX] Fix race condition in syncing/stopping/reloading scrapers. #8176

## 2.22.1 / 2020-11-03

* [BUGFIX] Fix potential "mmap: invalid argument" errors in loading the head chunks, after an unclean shutdown, by performing read repairs. #8061
* [BUGFIX] Fix serving metrics and API when reloading scrape config. #8104
* [BUGFIX] Fix head chunk size calculation for size based retention. #8139

## 2.22.0 / 2020-10-07

As announced in the 2.21.0 release notes, the experimental gRPC API v2 has been
removed.

* [CHANGE] web: Remove APIv2. #7935
* [ENHANCEMENT] React UI: Implement missing TSDB head stats section. #7876
* [ENHANCEMENT] UI: Add Collapse all button to targets page. #6957
* [ENHANCEMENT] UI: Clarify alert state toggle via checkbox icon. #7936
* [ENHANCEMENT] Add `rule_group_last_evaluation_samples` and `prometheus_tsdb_data_replay_duration_seconds` metrics. #7737 #7977
* [ENHANCEMENT] Gracefully handle unknown WAL record types. #8004
* [ENHANCEMENT] Issue a warning for 64 bit systems running 32 bit binaries. #8012
* [BUGFIX] Adjust scrape timestamps to align them to the intended schedule, effectively reducing block size. Workaround for a regression in go1.14+. #7976
* [BUGFIX] promtool: Ensure alert rules are marked as restored in unit tests. #7661
* [BUGFIX] Eureka: Fix service discovery when compiled in 32-bit. #7964
* [BUGFIX] Don't do literal regex matching optimisation when case insensitive. #8013
* [BUGFIX] Fix classic UI sometimes running queries for instant query when in range query mode. #7984

## 2.21.0 / 2020-09-11

This release is built with Go 1.15, which deprecates [X.509 CommonName](https://golang.org/doc/go1.15#commonname)
in TLS certificates validation.

In the unlikely case that you use the gRPC API v2 (which is limited to TSDB
admin commands), please note that we will remove this experimental API in the
next minor release 2.22.

* [CHANGE] Disable HTTP/2 because of concerns with the Go HTTP/2 client. #7588 #7701
* [CHANGE] PromQL: `query_log_file` path is now relative to the config file. #7701
* [CHANGE] Promtool: Replace the tsdb command line tool by a promtool tsdb subcommand. #6088
* [CHANGE] Rules: Label `rule_group_iterations` metric with group name. #7823
* [FEATURE] Eureka SD: New service discovery. #3369
* [FEATURE] Hetzner SD: New service discovery. #7822
* [FEATURE] Kubernetes SD: Support Kubernetes EndpointSlices. #6838
* [FEATURE] Scrape: Add per scrape-config targets limit. #7554
* [ENHANCEMENT] Support composite durations in PromQL, config and UI, e.g. 1h30m. #7713 #7833
* [ENHANCEMENT] DNS SD: Add SRV record target and port meta labels. #7678
* [ENHANCEMENT] Docker Swarm SD: Support tasks and service without published ports. #7686
* [ENHANCEMENT] PromQL: Reduce the amount of data queried by remote read when a subquery has an offset. #7667
* [ENHANCEMENT] Promtool: Add `--time` option to query instant command. #7829
* [ENHANCEMENT] UI: Respect the `--web.page-title` parameter in the React UI. #7607
* [ENHANCEMENT] UI: Add duration, labels, annotations to alerts page in the React UI. #7605
* [ENHANCEMENT] UI: Add duration on the React UI rules page, hide annotation and labels if empty. #7606
* [BUGFIX] API: Deduplicate series in /api/v1/series. #7862
* [BUGFIX] PromQL: Drop metric name in bool comparison between two instant vectors. #7819
* [BUGFIX] PromQL: Exit with an error when time parameters can't be parsed. #7505
* [BUGFIX] Remote read: Re-add accidentally removed tracing for remote-read requests. #7916
* [BUGFIX] Rules: Detect extra fields in rule files. #7767
* [BUGFIX] Rules: Disallow overwriting the metric name in the `labels` section of recording rules. #7787
* [BUGFIX] Rules: Keep evaluation timestamp across reloads. #7775
* [BUGFIX] Scrape: Do not stop scrapes in progress during reload. #7752
* [BUGFIX] TSDB: Fix `chunks.HeadReadWriter: maxt of the files are not set` error. #7856
* [BUGFIX] TSDB: Delete blocks atomically to prevent corruption when there is a panic/crash during deletion. #7772
* [BUGFIX] Triton SD: Fix a panic when triton_sd_config is nil. #7671
* [BUGFIX] UI: Fix react UI bug with series going on and off. #7804
* [BUGFIX] UI: Fix styling bug for target labels with special names in React UI. #7902
* [BUGFIX] Web: Stop CMUX and GRPC servers even with stale connections, preventing the server to stop on SIGTERM. #7810

## 2.20.1 / 2020-08-05

* [BUGFIX] SD: Reduce the Consul watch timeout to 2m and adjust the request timeout accordingly. #7724

## 2.20.0 / 2020-07-22

This release changes WAL compression from opt-in to default. WAL compression will prevent a downgrade to v2.10 or earlier without deleting the WAL. Disable WAL compression explicitly by setting the command line flag `--no-storage.tsdb.wal-compression` if you require downgrading to v2.10 or earlier.

* [CHANGE] promtool: Changed rule numbering from 0-based to 1-based when reporting rule errors. #7495
* [CHANGE] Remote read: Added `prometheus_remote_storage_read_queries_total` counter and `prometheus_remote_storage_read_request_duration_seconds` histogram, removed `prometheus_remote_storage_remote_read_queries_total` counter.
* [CHANGE] Remote write: Added buckets for longer durations to `prometheus_remote_storage_sent_batch_duration_seconds` histogram.
* [CHANGE] TSDB: WAL compression is enabled by default. #7410
* [FEATURE] PromQL: Added `group()` aggregator. #7480
* [FEATURE] SD: Added Docker Swarm SD. #7420
* [FEATURE] SD: Added DigitalOcean SD. #7407
* [FEATURE] SD: Added Openstack config option to query alternative endpoints. #7494
* [ENHANCEMENT] Configuration: Exit early on invalid config file and signal it with exit code 2. #7399
* [ENHANCEMENT] PromQL: `without` is now a valid metric identifier. #7533
* [ENHANCEMENT] PromQL: Optimized regex label matching for literals within the pattern or as prefix/suffix. #7453 #7503
* [ENHANCEMENT] promtool: Added time range parameters for labels API in promtool. #7463
* [ENHANCEMENT] Remote write: Include samples waiting in channel in pending samples metric. Log number of dropped samples on hard shutdown. #7335
* [ENHANCEMENT] Scrape: Ingest synthetic scrape report metrics atomically with the corresponding scraped metrics. #7562
* [ENHANCEMENT] SD: Reduce timeouts for Openstack SD. #7507
* [ENHANCEMENT] SD: Use 10m timeout for Consul watches. #7423
* [ENHANCEMENT] SD: Added AMI meta label for EC2 SD. #7386
* [ENHANCEMENT] TSDB: Increment WAL corruption metric also on WAL corruption during checkpointing. #7491
* [ENHANCEMENT] TSDB: Improved query performance for high-cardinality labels. #7448
* [ENHANCEMENT] UI: Display dates as well as timestamps in status page. #7544
* [ENHANCEMENT] UI: Improved scrolling when following hash-fragment links. #7456
* [ENHANCEMENT] UI: React UI renders numbers in alerts in a more human-readable way. #7426
* [BUGFIX] API: Fixed error status code in the query API. #7435
* [BUGFIX] PromQL: Fixed `avg` and `avg_over_time` for NaN, Inf, and float64 overflows. #7346
* [BUGFIX] PromQL: Fixed off-by-one error in `histogram_quantile`. #7393
* [BUGFIX] promtool: Support extended durations in rules unit tests. #6297
* [BUGFIX] Scrape: Fix undercounting for `scrape_samples_post_metric_relabeling` in case of errors. #7342
* [BUGFIX] TSDB: Don't panic on WAL corruptions. #7550
* [BUGFIX] TSDB: Avoid leaving behind empty files in `chunks_head`, causing startup failures. #7573
* [BUGFIX] TSDB: Fixed race between compact (gc, populate) and head append causing unknown symbol error. #7560
* [BUGFIX] TSDB: Fixed unknown symbol error during head compaction. #7526
* [BUGFIX] TSDB: Fixed panic during TSDB metric registration. #7501
* [BUGFIX] TSDB: Fixed `--limit` command line flag in `tsdb` tool. #7430

## 2.19.3 / 2020-07-24

* [BUGFIX] TSDB: Don't panic on WAL corruptions. #7550
* [BUGFIX] TSDB: Avoid leaving behind empty files in chunks_head, causing startup failures. #7573

## 2.19.2 / 2020-06-26

* [BUGFIX] Remote Write: Fix panic when reloading config with modified queue parameters. #7452

## 2.19.1 / 2020-06-18

* [BUGFIX] TSDB: Fix m-map file truncation leading to unsequential files. #7414

## 2.19.0 / 2020-06-09

* [FEATURE] TSDB: Memory-map full chunks of Head (in-memory) block from disk. This reduces memory footprint and makes restarts faster. #6679
* [ENHANCEMENT] Discovery: Added discovery support for Triton global zones. #7250
* [ENHANCEMENT] Increased alert resend delay to be more tolerant towards failures. #7228
* [ENHANCEMENT] Remote Read: Added `prometheus_remote_storage_remote_read_queries_total` counter to count total number of remote read queries. #7328
* [ENHANCEMEMT] Added time range parameters for label names and label values API. #7288
* [ENHANCEMENT] TSDB: Reduced contention in isolation for high load. #7332
* [BUGFIX] PromQL: Eliminated collision while checking for duplicate labels. #7058
* [BUGFIX] React UI: Don't null out data when clicking on the current tab. #7243
* [BUGFIX] PromQL: Correctly track number of samples for a query. #7307
* [BUGFIX] PromQL: Return NaN when histogram buckets have 0 observations. #7318

## 2.18.2 / 2020-06-09

* [BUGFIX] TSDB: Fix incorrect query results when using Prometheus with remote reads configured #7361

## 2.18.1 / 2020-05-07

* [BUGFIX] TSDB: Fixed snapshot API. #7217

## 2.18.0 / 2020-05-05

* [CHANGE] Federation: Only use local TSDB for federation (ignore remote read). #7096
* [CHANGE] Rules: `rule_evaluations_total` and `rule_evaluation_failures_total` have a `rule_group` label now. #7094
* [FEATURE] Tracing: Added experimental Jaeger support #7148
* [ENHANCEMENT] TSDB: Significantly reduce WAL size kept around after a block cut. #7098
* [ENHANCEMENT] Discovery: Add `architecture` meta label for EC2. #7000
* [BUGFIX] UI: Fixed wrong MinTime reported by /status. #7182
* [BUGFIX] React UI: Fixed multiselect legend on OSX. #6880
* [BUGFIX] Remote Write: Fixed blocked resharding edge case. #7122
* [BUGFIX] Remote Write: Fixed remote write not updating on relabel configs change. #7073

## 2.17.2 / 2020-04-20

* [BUGFIX] Federation: Register federation metrics #7081
* [BUGFIX] PromQL: Fix panic in parser error handling #7132
* [BUGFIX] Rules: Fix reloads hanging when deleting a rule group that is being evaluated #7138
* [BUGFIX] TSDB: Fix a memory leak when prometheus starts with an empty TSDB WAL #7135
* [BUGFIX] TSDB: Make isolation more robust to panics in web handlers #7129 #7136

## 2.17.1 / 2020-03-26

* [BUGFIX] TSDB: Fix query performance regression that increased memory and CPU usage #7051

## 2.17.0 / 2020-03-24

This release implements isolation in TSDB. API queries and recording rules are
guaranteed to only see full scrapes and full recording rules. This comes with a
certain overhead in resource usage. Depending on the situation, there might be
some increase in memory usage, CPU usage, or query latency.

* [FEATURE] TSDB: Support isolation #6841
* [ENHANCEMENT] PromQL: Allow more keywords as metric names #6933
* [ENHANCEMENT] React UI: Add normalization of localhost URLs in targets page #6794
* [ENHANCEMENT] Remote read: Read from remote storage concurrently #6770
* [ENHANCEMENT] Rules: Mark deleted rule series as stale after a reload #6745
* [ENHANCEMENT] Scrape: Log scrape append failures as debug rather than warn #6852
* [ENHANCEMENT] TSDB: Improve query performance for queries that partially hit the head #6676
* [ENHANCEMENT] Consul SD: Expose service health as meta label #5313
* [ENHANCEMENT] EC2 SD: Expose EC2 instance lifecycle as meta label #6914
* [ENHANCEMENT] Kubernetes SD: Expose service type as meta label for K8s service role #6684
* [ENHANCEMENT] Kubernetes SD: Expose label_selector and field_selector #6807
* [ENHANCEMENT] Openstack SD: Expose hypervisor id as meta label #6962
* [BUGFIX] PromQL: Do not escape HTML-like chars in query log #6834 #6795
* [BUGFIX] React UI: Fix data table matrix values #6896
* [BUGFIX] React UI: Fix new targets page not loading when using non-ASCII characters #6892
* [BUGFIX] Remote read: Fix duplication of metrics read from remote storage with external labels #6967 #7018
* [BUGFIX] Remote write: Register WAL watcher and live reader metrics for all remotes, not just the first one #6998
* [BUGFIX] Scrape: Prevent removal of metric names upon relabeling #6891
* [BUGFIX] Scrape: Fix 'superfluous response.WriteHeader call' errors when scrape fails under some circonstances #6986
* [BUGFIX] Scrape: Fix crash when reloads are separated by two scrape intervals #7011

## 2.16.0 / 2020-02-13

* [FEATURE] React UI: Support local timezone on /graph #6692
* [FEATURE] PromQL: add absent_over_time query function #6490
* [FEATURE] Adding optional logging of queries to their own file #6520
* [ENHANCEMENT] React UI: Add support for rules page and "Xs ago" duration displays #6503
* [ENHANCEMENT] React UI: alerts page, replace filtering togglers tabs with checkboxes #6543
* [ENHANCEMENT] TSDB: Export metric for WAL write errors #6647
* [ENHANCEMENT] TSDB: Improve query performance for queries that only touch the most recent 2h of data. #6651
* [ENHANCEMENT] PromQL: Refactoring in parser errors to improve error messages #6634
* [ENHANCEMENT] PromQL: Support trailing commas in grouping opts #6480
* [ENHANCEMENT] Scrape: Reduce memory usage on reloads by reusing scrape cache #6670
* [ENHANCEMENT] Scrape: Add metrics to track bytes and entries in the metadata cache #6675
* [ENHANCEMENT] promtool: Add support for line-column numbers for invalid rules output #6533
* [ENHANCEMENT] Avoid restarting rule groups when it is unnecessary #6450
* [BUGFIX] React UI: Send cookies on fetch() on older browsers #6553
* [BUGFIX] React UI: adopt grafana flot fix for stacked graphs #6603
* [BUFGIX] React UI: broken graph page browser history so that back button works as expected #6659
* [BUGFIX] TSDB: ensure compactionsSkipped metric is registered, and log proper error if one is returned from head.Init #6616
* [BUGFIX] TSDB: return an error on ingesting series with duplicate labels #6664
* [BUGFIX] PromQL: Fix unary operator precedence #6579
* [BUGFIX] PromQL: Respect query.timeout even when we reach query.max-concurrency #6712
* [BUGFIX] PromQL: Fix string and parentheses handling in engine, which affected React UI #6612
* [BUGFIX] PromQL: Remove output labels returned by absent() if they are produced by multiple identical label matchers #6493
* [BUGFIX] Scrape: Validate that OpenMetrics input ends with `# EOF` #6505
* [BUGFIX] Remote read: return the correct error if configs can't be marshal'd to JSON #6622
* [BUGFIX] Remote write: Make remote client `Store` use passed context, which can affect shutdown timing #6673
* [BUGFIX] Remote write: Improve sharding calculation in cases where we would always be consistently behind by tracking pendingSamples #6511
* [BUGFIX] Ensure prometheus_rule_group metrics are deleted when a rule group is removed #6693

## 2.15.2 / 2020-01-06

* [BUGFIX] TSDB: Fixed support for TSDB blocks built with Prometheus before 2.1.0. #6564
* [BUGFIX] TSDB: Fixed block compaction issues on Windows. #6547

## 2.15.1 / 2019-12-25

* [BUGFIX] TSDB: Fixed race on concurrent queries against same data. #6512

## 2.15.0 / 2019-12-23

* [CHANGE] Discovery: Removed `prometheus_sd_kubernetes_cache_*` metrics. Additionally `prometheus_sd_kubernetes_workqueue_latency_seconds` and `prometheus_sd_kubernetes_workqueue_work_duration_seconds` metrics now show correct values in seconds. #6393
* [CHANGE] Remote write: Changed `query` label on `prometheus_remote_storage_*` metrics to `remote_name` and `url`. #6043
* [FEATURE] API: Added new endpoint for exposing per metric metadata `/metadata`. #6420 #6442
* [ENHANCEMENT] TSDB: Significantly reduced memory footprint of loaded TSDB blocks. #6418 #6461
* [ENHANCEMENT] TSDB: Significantly optimized what we buffer during compaction which should result in lower memory footprint during compaction. #6422 #6452 #6468 #6475
* [ENHANCEMENT] TSDB: Improve replay latency. #6230
* [ENHANCEMENT] TSDB: WAL size is now used for size based retention calculation. #5886
* [ENHANCEMENT] Remote read: Added query grouping and range hints to the remote read request #6401
* [ENHANCEMENT] Remote write: Added `prometheus_remote_storage_sent_bytes_total` counter per queue. #6344
* [ENHANCEMENT] promql: Improved PromQL parser performance. #6356
* [ENHANCEMENT] React UI: Implemented missing pages like `/targets` #6276, TSDB status page #6281 #6267 and many other fixes and performance improvements.
* [ENHANCEMENT] promql: Prometheus now accepts spaces between time range and square bracket. e.g `[ 5m]` #6065
* [BUGFIX] Config: Fixed alertmanager configuration to not miss targets when configurations are similar. #6455
* [BUGFIX] Remote write: Value of `prometheus_remote_storage_shards_desired` gauge shows raw value of desired shards and it's updated correctly. #6378
* [BUGFIX] Rules: Prometheus now fails the evaluation of rules and alerts where metric results collide with labels specified in `labels` field. #6469
* [BUGFIX] API: Targets Metadata API `/targets/metadata` now accepts empty `match_targets` parameter as in the spec. #6303

## 2.14.0 / 2019-11-11

* [SECURITY/BUGFIX] UI: Ensure warnings from the API are escaped. #6279
* [FEATURE] API: `/api/v1/status/runtimeinfo` and `/api/v1/status/buildinfo` endpoints added for use by the React UI. #6243
* [FEATURE] React UI: implement the new experimental React based UI. #5694 and many more
  * Can be found by under `/new`.
  * Not all pages are implemented yet.
* [FEATURE] Status: Cardinality statistics added to the Runtime & Build Information page. #6125
* [ENHANCEMENT/BUGFIX] Remote write: fix delays in remote write after a compaction. #6021
* [ENHANCEMENT] UI: Alerts can be filtered by state. #5758
* [BUGFIX] API: lifecycle endpoints return 403 when not enabled. #6057
* [BUGFIX] Build: Fix Solaris build. #6149
* [BUGFIX] Promtool: Remove false duplicate rule warnings when checking rule files with alerts. #6270
* [BUGFIX] Remote write: restore use of deduplicating logger in remote write. #6113
* [BUGFIX] Remote write: do not reshard when unable to send samples. #6111
* [BUGFIX] Service discovery: errors are no longer logged on context cancellation. #6116, #6133
* [BUGFIX] UI: handle null response from API properly. #6071

## 2.13.1 / 2019-10-16

* [BUGFIX] Fix panic in ARM builds of Prometheus. #6110
* [BUGFIX] promql: fix potential panic in the query logger. #6094
* [BUGFIX] Multiple errors of http: superfluous response.WriteHeader call in the logs. #6145

## 2.13.0 / 2019-10-04

* [SECURITY/BUGFIX] UI: Fix a Stored DOM XSS vulnerability with query history [CVE-2019-10215](http://cve.mitre.org/cgi-bin/cvename.cgi?name=CVE-2019-10215). #6098
* [CHANGE] Metrics: renamed prometheus_sd_configs_failed_total to prometheus_sd_failed_configs and changed to Gauge #5254
* [ENHANCEMENT] Include the tsdb tool in builds. #6089
* [ENHANCEMENT] Service discovery: add new node address types for kubernetes. #5902
* [ENHANCEMENT] UI: show warnings if query have returned some warnings. #5964
* [ENHANCEMENT] Remote write: reduce memory usage of the series cache. #5849
* [ENHANCEMENT] Remote read: use remote read streaming to reduce memory usage. #5703
* [ENHANCEMENT] Metrics: added metrics for remote write max/min/desired shards to queue manager. #5787
* [ENHANCEMENT] Promtool: show the warnings during label query. #5924
* [ENHANCEMENT] Promtool: improve error messages when parsing bad rules. #5965
* [ENHANCEMENT] Promtool: more promlint rules. #5515
* [BUGFIX] Promtool: fix recording inconsistency due to duplicate labels. #6026
* [BUGFIX] UI: fixes service-discovery view when accessed from unhealthy targets. #5915
* [BUGFIX] Metrics format: OpenMetrics parser crashes on short input. #5939
* [BUGFIX] UI: avoid truncated Y-axis values. #6014

## 2.12.0 / 2019-08-17

* [FEATURE] Track currently active PromQL queries in a log file. #5794
* [FEATURE] Enable and provide binaries for `mips64` / `mips64le` architectures. #5792
* [ENHANCEMENT] Improve responsiveness of targets web UI and API endpoint. #5740
* [ENHANCEMENT] Improve remote write desired shards calculation. #5763
* [ENHANCEMENT] Flush TSDB pages more precisely. tsdb#660
* [ENHANCEMENT] Add `prometheus_tsdb_retention_limit_bytes` metric. tsdb#667
* [ENHANCEMENT] Add logging during TSDB WAL replay on startup. tsdb#662
* [ENHANCEMENT] Improve TSDB memory usage. tsdb#653, tsdb#643, tsdb#654, tsdb#642, tsdb#627
* [BUGFIX] Check for duplicate label names in remote read. #5829
* [BUGFIX] Mark deleted rules' series as stale on next evaluation. #5759
* [BUGFIX] Fix JavaScript error when showing warning about out-of-sync server time. #5833
* [BUGFIX] Fix `promtool test rules` panic when providing empty `exp_labels`. #5774
* [BUGFIX] Only check last directory when discovering checkpoint number. #5756
* [BUGFIX] Fix error propagation in WAL watcher helper functions. #5741
* [BUGFIX] Correctly handle empty labels from alert templates. #5845

## 2.11.2 / 2019-08-14

* [BUGFIX/SECURITY] Fix a Stored DOM XSS vulnerability with query history. #5888

## 2.11.1 / 2019-07-10

* [BUGFIX] Fix potential panic when prometheus is watching multiple zookeeper paths. #5749

## 2.11.0 / 2019-07-09

* [CHANGE] Remove `max_retries` from queue_config (it has been unused since rewriting remote-write to utilize the write-ahead-log). #5649
* [CHANGE] The meta file `BlockStats` no longer holds size information. This is now dynamically calculated and kept in memory. It also includes the meta file size which was not included before. tsdb#637
* [CHANGE] Renamed metric from `prometheus_tsdb_wal_reader_corruption_errors` to `prometheus_tsdb_wal_reader_corruption_errors_total`. tsdb#622
* [FEATURE] Add option to use Alertmanager API v2. #5482
* [FEATURE] Added `humanizePercentage` function for templates. #5670
* [FEATURE] Include InitContainers in Kubernetes Service Discovery. #5598
* [FEATURE] Provide option to compress WAL records using Snappy. [#609](https://github.com/prometheus/tsdb/pull/609)
* [ENHANCEMENT] Create new clean segment when starting the WAL. tsdb#608
* [ENHANCEMENT] Reduce allocations in PromQL aggregations. #5641
* [ENHANCEMENT] Add storage warnings to LabelValues and LabelNames API results. #5673
* [ENHANCEMENT] Add `prometheus_http_requests_total` metric. #5640
* [ENHANCEMENT] Enable openbsd/arm build. #5696
* [ENHANCEMENT] Remote-write allocation improvements. #5614
* [ENHANCEMENT] Query performance improvement: Efficient iteration and search in HashForLabels and HashWithoutLabels. #5707
* [ENHANCEMENT] Allow injection of arbitrary headers in promtool. #4389
* [ENHANCEMENT] Allow passing `external_labels` in alert unit tests groups. #5608
* [ENHANCEMENT] Allows globs for rules when unit testing. #5595
* [ENHANCEMENT] Improved postings intersection matching. tsdb#616
* [ENHANCEMENT] Reduced disk usage for WAL for small setups. tsdb#605
* [ENHANCEMENT] Optimize queries using regexp for set lookups. tsdb#602
* [BUGFIX] resolve race condition in maxGauge. #5647
* [BUGFIX] Fix ZooKeeper connection leak. #5675
* [BUGFIX] Improved atomicity of .tmp block replacement during compaction for usual case. tsdb#636
* [BUGFIX] Fix "unknown series references" after clean shutdown. tsdb#623
* [BUGFIX] Re-calculate block size when calling `block.Delete`. tsdb#637
* [BUGFIX] Fix unsafe snapshots with head block. tsdb#641
* [BUGFIX] `prometheus_tsdb_compactions_failed_total` is now incremented on any compaction failure. tsdb#613

## 2.10.0 / 2019-05-25

* [CHANGE/BUGFIX] API: Encode alert values as string to correctly represent Inf/NaN. #5582
* [FEATURE] Template expansion: Make external labels available as `$externalLabels` in alert and console template expansion. #5463
* [FEATURE] TSDB: Add `prometheus_tsdb_wal_segment_current` metric for the WAL segment index that TSDB is currently writing to. tsdb#601
* [FEATURE] Scrape: Add `scrape_series_added` per-scrape metric. #5546
* [ENHANCEMENT] Discovery/kubernetes: Add labels `__meta_kubernetes_endpoint_node_name` and `__meta_kubernetes_endpoint_hostname`. #5571
* [ENHANCEMENT] Discovery/azure: Add label `__meta_azure_machine_public_ip`. #5475
* [ENHANCEMENT] TSDB: Simplify mergedPostings.Seek, resulting in better performance if there are many posting lists. tsdb#595
* [ENHANCEMENT] Log filesystem type on startup. #5558
* [ENHANCEMENT] Cmd/promtool: Use POST requests for Query and QueryRange. client_golang#557
* [ENHANCEMENT] Web: Sort alerts by group name. #5448
* [ENHANCEMENT] Console templates: Add convenience variables `$rawParams`, `$params`, `$path`. #5463
* [BUGFIX] TSDB: Don't panic when running out of disk space and recover nicely from the condition. tsdb#582
* [BUGFIX] TSDB: Correctly handle empty labels. tsdb#594
* [BUGFIX] TSDB: Don't crash on an unknown tombstone reference. tsdb#604
* [BUGFIX] Storage/remote: Remove queue-manager specific metrics if queue no longer exists. #5445 #5485 #5555
* [BUGFIX] PromQL: Correctly display `{__name__="a"}`. #5552
* [BUGFIX] Discovery/kubernetes: Use `service` rather than `ingress` as the name for the service workqueue. #5520
* [BUGFIX] Discovery/azure: Don't panic on a VM with a public IP. #5587
* [BUGFIX] Discovery/triton: Always read HTTP body to completion. #5596
* [BUGFIX] Web: Fixed Content-Type for js and css instead of using `/etc/mime.types`. #5551

## 2.9.2 / 2019-04-24

* [BUGFIX] Make sure subquery range is taken into account for selection #5467
* [BUGFIX] Exhaust every request body before closing it #5166
* [BUGFIX] Cmd/promtool: return errors from rule evaluations #5483
* [BUGFIX] Remote Storage: string interner should not panic in release #5487
* [BUGFIX] Fix memory allocation regression in mergedPostings.Seek tsdb#586

## 2.9.1 / 2019-04-16

* [BUGFIX] Discovery/kubernetes: fix missing label sanitization #5462
* [BUGFIX] Remote_write: Prevent reshard concurrent with calling stop #5460

## 2.9.0 / 2019-04-15

This releases uses Go 1.12, which includes a change in how memory is released
to Linux. This will cause RSS to be reported as higher, however this is harmless
and the memory is available to the kernel when it needs it.

* [CHANGE/ENHANCEMENT] Update Consul to support catalog.ServiceMultipleTags. #5151
* [FEATURE] Add honor_timestamps scrape option. #5304
* [ENHANCEMENT] Discovery/kubernetes: add present labels for labels/annotations. #5443
* [ENHANCEMENT] OpenStack SD: Add ProjectID and UserID meta labels. #5431
* [ENHANCEMENT] Add GODEBUG and retention to the runtime page. #5324 #5322
* [ENHANCEMENT] Add support for POSTing to /series endpoint. #5422
* [ENHANCEMENT] Support PUT methods for Lifecycle and Admin APIs. #5376
* [ENHANCEMENT] Scrape: Add global jitter for HA server. #5181
* [ENHANCEMENT] Check for cancellation on every step of a range evaluation. #5131
* [ENHANCEMENT] String interning for labels & values in the remote_write path. #5316
* [ENHANCEMENT] Don't lose the scrape cache on a failed scrape. #5414
* [ENHANCEMENT] Reload cert files from disk automatically. common#173
* [ENHANCEMENT] Use fixed length millisecond timestamp format for logs. common#172
* [ENHANCEMENT] Performance improvements for postings. tsdb#509 tsdb#572
* [BUGFIX] Remote Write: fix checkpoint reading. #5429
* [BUGFIX] Check if label value is valid when unmarshaling external labels from YAML. #5316
* [BUGFIX] Promparse: sort all labels when parsing. #5372
* [BUGFIX] Reload rules: copy state on both name and labels. #5368
* [BUGFIX] Exponentiation operator to drop metric name in result of operation. #5329
* [BUGFIX] Config: resolve more file paths. #5284
* [BUGFIX] Promtool: resolve relative paths in alert test files. #5336
* [BUGFIX] Set TLSHandshakeTimeout in HTTP transport. common#179
* [BUGFIX] Use fsync to be more resilient to machine crashes. tsdb#573 tsdb#578
* [BUGFIX] Keep series that are still in WAL in checkpoints. tsdb#577
* [BUGFIX] Fix output sample values for scalar-to-vector comparison operations. #5454

## 2.8.1 / 2019-03-28

* [BUGFIX] Display the job labels in `/targets` which was removed accidentally. #5406

## 2.8.0 / 2019-03-12

This release uses Write-Ahead Logging (WAL) for the remote_write API. This currently causes a slight increase in memory usage, which will be addressed in future releases.

* [CHANGE] Default time retention is used only when no size based retention is specified. These are flags where time retention is specified by the flag `--storage.tsdb.retention` and size retention by `--storage.tsdb.retention.size`. #5216
* [CHANGE] `prometheus_tsdb_storage_blocks_bytes_total` is now `prometheus_tsdb_storage_blocks_bytes`. prometheus/tsdb#506
* [FEATURE] [EXPERIMENTAL] Time overlapping blocks are now allowed; vertical compaction and vertical query merge. It is an optional feature which is controlled by the `--storage.tsdb.allow-overlapping-blocks` flag, disabled by default. prometheus/tsdb#370
* [ENHANCEMENT] Use the WAL for remote_write API. #4588
* [ENHANCEMENT] Query performance improvements. prometheus/tsdb#531
* [ENHANCEMENT] UI enhancements with upgrade to Bootstrap 4. #5226
* [ENHANCEMENT] Reduce time that Alertmanagers are in flux when reloaded. #5126
* [ENHANCEMENT] Limit number of metrics displayed on UI to 10000. #5139
* [ENHANCEMENT] (1) Remember All/Unhealthy choice on target-overview when reloading page. (2) Resize text-input area on Graph page on mouseclick. #5201
* [ENHANCEMENT] In `histogram_quantile` merge buckets with equivalent le values. #5158.
* [ENHANCEMENT] Show list of offending labels in the error message in many-to-many scenarios. #5189
* [ENHANCEMENT] Show `Storage Retention` criteria in effect on `/status` page. #5322
* [BUGFIX] Fix sorting of rule groups. #5260
* [BUGFIX] Fix support for password_file and bearer_token_file in Kubernetes SD. #5211
* [BUGFIX] Scrape: catch errors when creating HTTP clients #5182. Adds new metrics:
  * `prometheus_target_scrape_pools_total`
  * `prometheus_target_scrape_pools_failed_total`
  * `prometheus_target_scrape_pool_reloads_total`
  * `prometheus_target_scrape_pool_reloads_failed_total`
* [BUGFIX] Fix panic when aggregator param is not a literal. #5290

## 2.7.2 / 2019-03-02

* [BUGFIX] `prometheus_rule_group_last_evaluation_timestamp_seconds` is now a unix timestamp. #5186

## 2.7.1 / 2019-01-31

This release has a fix for a Stored DOM XSS vulnerability that can be triggered when using the query history functionality. Thanks to Dor Tumarkin from Checkmarx for reporting it.

* [BUGFIX/SECURITY] Fix a Stored DOM XSS vulnerability with query history. #5163
* [BUGFIX] `prometheus_rule_group_last_duration_seconds` now reports seconds instead of nanoseconds. #5153
* [BUGFIX] Make sure the targets are consistently sorted in the targets page. #5161

## 2.7.0 / 2019-01-28

We're rolling back the Dockerfile changes introduced in 2.6.0. If you made changes to your docker deployment in 2.6.0, you will need to roll them back. This release also adds experimental support for disk size based retention. To accommodate that we are deprecating the flag `storage.tsdb.retention` in favour of `storage.tsdb.retention.time`. We print a warning if the flag is in use, but it will function without breaking until Prometheus 3.0.

* [CHANGE] Rollback Dockerfile to version at 2.5.0. Rollback of the breaking change introduced in 2.6.0. #5122
* [FEATURE] Add subqueries to PromQL. #4831
* [FEATURE] [EXPERIMENTAL] Add support for disk size based retention. Note that we don't consider the WAL size which could be significant and the time based retention policy also applies. #5109 prometheus/tsdb#343
* [FEATURE] Add CORS origin flag. #5011
* [ENHANCEMENT] Consul SD: Add tagged address to the discovery metadata. #5001
* [ENHANCEMENT] Kubernetes SD: Add service external IP and external name to the discovery metadata. #4940
* [ENHANCEMENT] Azure SD: Add support for Managed Identity authentication. #4590
* [ENHANCEMENT] Azure SD: Add tenant and subscription IDs to the discovery metadata. #4969
* [ENHANCEMENT] OpenStack SD: Add support for application credentials based authentication. #4968
* [ENHANCEMENT] Add metric for number of rule groups loaded. #5090
* [BUGFIX] Avoid duplicate tests for alert unit tests. #4964
* [BUGFIX] Don't depend on given order when comparing samples in alert unit testing. #5049
* [BUGFIX] Make sure the retention period doesn't overflow. #5112
* [BUGFIX] Make sure the blocks don't get very large. #5112
* [BUGFIX] Don't generate blocks with no samples. prometheus/tsdb#374
* [BUGFIX] Reintroduce metric for WAL corruptions. prometheus/tsdb#473

## 2.6.1 / 2019-01-15

* [BUGFIX] Azure SD: Fix discovery getting stuck sometimes. #5088
* [BUGFIX] Marathon SD: Use `Tasks.Ports` when `RequirePorts` is `false`. #5026
* [BUGFIX] Promtool: Fix "out-of-order sample" errors when testing rules. #5069

## 2.6.0 / 2018-12-17

* [CHANGE] Remove default flags from the container's entrypoint, run Prometheus from `/etc/prometheus` and symlink the storage directory to `/etc/prometheus/data`. #4976
* [CHANGE] Promtool: Remove the `update` command. #3839
* [FEATURE] Add JSON log format via the `--log.format` flag. #4876
* [FEATURE] API: Add /api/v1/labels endpoint to get all label names. #4835
* [FEATURE] Web: Allow setting the page's title via the `--web.ui-title` flag. #4841
* [ENHANCEMENT] Add `prometheus_tsdb_lowest_timestamp_seconds`, `prometheus_tsdb_head_min_time_seconds` and `prometheus_tsdb_head_max_time_seconds` metrics. #4888
* [ENHANCEMENT] Add `rule_group_last_evaluation_timestamp_seconds` metric. #4852
* [ENHANCEMENT] Add `prometheus_template_text_expansion_failures_total` and `prometheus_template_text_expansions_total` metrics. #4747
* [ENHANCEMENT] Set consistent User-Agent header in outgoing requests. #4891
* [ENHANCEMENT] Azure SD: Error out at load time when authentication parameters are missing. #4907
* [ENHANCEMENT] EC2 SD: Add the machine's private DNS name to the discovery metadata. #4693
* [ENHANCEMENT] EC2 SD: Add the operating system's platform to the discovery metadata. #4663
* [ENHANCEMENT] Kubernetes SD: Add the pod's phase to the discovery metadata. #4824
* [ENHANCEMENT] Kubernetes SD: Log Kubernetes messages. #4931
* [ENHANCEMENT] Promtool: Collect CPU and trace profiles. #4897
* [ENHANCEMENT] Promtool: Support writing output as JSON. #4848
* [ENHANCEMENT] Remote Read: Return available data if remote read fails partially. #4832
* [ENHANCEMENT] Remote Write: Improve queue performance. #4772
* [ENHANCEMENT] Remote Write: Add min_shards parameter to set the minimum number of shards. #4924
* [ENHANCEMENT] TSDB: Improve WAL reading. #4953
* [ENHANCEMENT] TSDB: Memory improvements. #4953
* [ENHANCEMENT] Web: Log stack traces on panic. #4221
* [ENHANCEMENT] Web UI: Add copy to clipboard button for configuration. #4410
* [ENHANCEMENT] Web UI: Support console queries at specific times. #4764
* [ENHANCEMENT] Web UI: group targets by job then instance. #4898 #4806
* [BUGFIX] Deduplicate handler labels for HTTP metrics. #4732
* [BUGFIX] Fix leaked queriers causing shutdowns to hang. #4922
* [BUGFIX] Fix configuration loading panics on nil pointer slice elements. #4942
* [BUGFIX] API: Correctly skip mismatching targets on /api/v1/targets/metadata. #4905
* [BUGFIX] API: Better rounding for incoming query timestamps. #4941
* [BUGFIX] Azure SD: Fix panic. #4867
* [BUGFIX] Console templates: Fix hover when the metric has a null value. #4906
* [BUGFIX] Discovery: Remove all targets when the scrape configuration gets empty. #4819
* [BUGFIX] Marathon SD: Fix leaked connections. #4915
* [BUGFIX] Marathon SD: Use 'hostPort' member of portMapping to construct target endpoints. #4887
* [BUGFIX] PromQL: Fix a goroutine leak in the lexer/parser. #4858
* [BUGFIX] Scrape: Pass through content-type for non-compressed output. #4912
* [BUGFIX] Scrape: Fix deadlock in the scrape's manager. #4894
* [BUGFIX] Scrape: Scrape targets at fixed intervals even after Prometheus restarts. #4926
* [BUGFIX] TSDB: Support restored snapshots including the head properly. #4953
* [BUGFIX] TSDB: Repair WAL when the last record in a segment is torn. #4953
* [BUGFIX] TSDB: Fix unclosed file readers on Windows systems. #4997
* [BUGFIX] Web: Avoid proxy to connect to the local gRPC server. #4572

## 2.5.0 / 2018-11-06

* [CHANGE] Group targets by scrape config instead of job name. #4806 #4526
* [CHANGE] Marathon SD: Various changes to adapt to Marathon 1.5+. #4499
* [CHANGE] Discovery: Split `prometheus_sd_discovered_targets` metric by scrape and notify (Alertmanager SD) as well as by section in the respective configuration. #4753
* [FEATURE] Add OpenMetrics support for scraping (EXPERIMENTAL). #4700
* [FEATURE] Add unit testing for rules. #4350
* [FEATURE] Make maximum number of samples per query configurable via `--query.max-samples` flag. #4513
* [FEATURE] Make maximum number of concurrent remote reads configurable via `--storage.remote.read-concurrent-limit` flag. #4656
* [ENHANCEMENT] Support s390x platform for Linux. #4605
* [ENHANCEMENT] API: Add `prometheus_api_remote_read_queries` metric tracking currently executed or waiting remote read API requests. #4699
* [ENHANCEMENT] Remote Read: Add `prometheus_remote_storage_remote_read_queries` metric tracking currently in-flight remote read queries. #4677
* [ENHANCEMENT] Remote Read: Reduced memory usage. #4655
* [ENHANCEMENT] Discovery: Add `prometheus_sd_discovered_targets`, `prometheus_sd_received_updates_total`, `prometheus_sd_updates_delayed_total`, and `prometheus_sd_updates_total` metrics for discovery subsystem. #4667
* [ENHANCEMENT] Discovery: Improve performance of previously slow updates of changes of targets. #4526
* [ENHANCEMENT] Kubernetes SD: Add extended metrics. #4458
* [ENHANCEMENT] OpenStack SD: Support discovering instances from all projects. #4682
* [ENHANCEMENT] OpenStack SD: Discover all interfaces. #4649
* [ENHANCEMENT] OpenStack SD: Support `tls_config` for the used HTTP client. #4654
* [ENHANCEMENT] Triton SD: Add ability to filter triton_sd targets by pre-defined groups. #4701
* [ENHANCEMENT] Web UI: Avoid browser spell-checking in expression field. #4728
* [ENHANCEMENT] Web UI: Add scrape duration and last evaluation time in targets and rules pages. #4722
* [ENHANCEMENT] Web UI: Improve rule view by wrapping lines. #4702
* [ENHANCEMENT] Rules: Error out at load time for invalid templates, rather than at evaluation time. #4537
* [ENHANCEMENT] TSDB: Add metrics for WAL operations. #4692
* [BUGFIX] Change max/min over_time to handle NaNs properly. #4386
* [BUGFIX] Check label name for `count_values` PromQL function. #4585
* [BUGFIX] Ensure that vectors and matrices do not contain identical label-sets. #4589

## 2.4.3 / 2018-10-04

* [BUGFIX] Fix panic when using custom EC2 API for SD #4672
* [BUGFIX] Fix panic when Zookeeper SD cannot connect to servers #4669
* [BUGFIX] Make the skip_head an optional parameter for snapshot API #4674

## 2.4.2 / 2018-09-21

The last release didn't have bugfix included due to a vendoring error.

* [BUGFIX] Handle WAL corruptions properly prometheus/tsdb#389
* [BUGFIX] Handle WAL migrations correctly on Windows prometheus/tsdb#392

## 2.4.1 / 2018-09-19

* [ENHANCEMENT] New TSDB metrics prometheus/tsdb#375 prometheus/tsdb#363
* [BUGFIX] Render UI correctly for Windows #4616

## 2.4.0 / 2018-09-11

This release includes multiple bugfixes and features. Further, the WAL implementation has been re-written so the storage is not forward compatible. Prometheus 2.3 storage will work on 2.4 but not vice-versa.

* [CHANGE] Reduce remote write default retries #4279
* [CHANGE] Remove /heap endpoint #4460
* [FEATURE] Persist alert 'for' state across restarts #4061
* [FEATURE] Add API providing per target metric metadata #4183
* [FEATURE] Add API providing recording and alerting rules #4318 #4501
* [ENHANCEMENT] Brand new WAL implementation for TSDB. Forwards incompatible with previous WAL.
* [ENHANCEMENT] Show rule evaluation errors in UI #4457
* [ENHANCEMENT] Throttle resends of alerts to Alertmanager #4538
* [ENHANCEMENT] Send EndsAt along with the alert to Alertmanager #4550
* [ENHANCEMENT] Limit the samples returned by remote read endpoint #4532
* [ENHANCEMENT] Limit the data read in through remote read #4239
* [ENHANCEMENT] Coalesce identical SD configurations #3912
* [ENHANCEMENT] `promtool`: Add new commands for debugging and querying #4247 #4308 #4346 #4454
* [ENHANCEMENT] Update console examples for node_exporter v0.16.0 #4208
* [ENHANCEMENT] Optimize PromQL aggregations #4248
* [ENHANCEMENT] Remote read: Add Offset to hints #4226
* [ENHANCEMENT] `consul_sd`: Add support for ServiceMeta field #4280
* [ENHANCEMENT] `ec2_sd`: Maintain order of subnet_id label #4405
* [ENHANCEMENT] `ec2_sd`: Add support for custom endpoint to support EC2 compliant APIs #4333
* [ENHANCEMENT] `ec2_sd`: Add instance_owner label #4514
* [ENHANCEMENT] `azure_sd`: Add support for VMSS discovery and multiple environments #4202 #4569
* [ENHANCEMENT] `gce_sd`: Add instance_id label #4488
* [ENHANCEMENT] Forbid rule-abiding robots from indexing #4266
* [ENHANCEMENT] Log virtual memory limits on startup #4418
* [BUGFIX] Wait for service discovery to stop before exiting #4508
* [BUGFIX] Render SD configs properly #4338
* [BUGFIX] Only add LookbackDelta to vector selectors #4399
* [BUGFIX] `ec2_sd`: Handle panic-ing nil pointer #4469
* [BUGFIX] `consul_sd`: Stop leaking connections #4443
* [BUGFIX] Use templated labels also to identify alerts #4500
* [BUGFIX] Reduce floating point errors in stddev and related functions #4533
* [BUGFIX] Log errors while encoding responses #4359

## 2.3.2 / 2018-07-12

* [BUGFIX] Fix various tsdb bugs #4369
* [BUGFIX] Reorder startup and shutdown to prevent panics. #4321
* [BUGFIX] Exit with non-zero code on error #4296
* [BUGFIX] discovery/kubernetes/ingress: fix scheme discovery #4329
* [BUGFIX] Fix race in zookeeper sd #4355
* [BUGFIX] Better timeout handling in promql #4291 #4300
* [BUGFIX] Propagate errors when selecting series from the tsdb #4136

## 2.3.1 / 2018-06-19

* [BUGFIX] Avoid infinite loop on duplicate NaN values. #4275
* [BUGFIX] Fix nil pointer deference when using various API endpoints #4282
* [BUGFIX] config: set target group source index during unmarshaling #4245
* [BUGFIX] discovery/file: fix logging #4178
* [BUGFIX] kubernetes_sd: fix namespace filtering #4285
* [BUGFIX] web: restore old path prefix behavior #4273
* [BUGFIX] web: remove security headers added in 2.3.0 #4259

## 2.3.0 / 2018-06-05

* [CHANGE] `marathon_sd`: use `auth_token` and `auth_token_file` for token-based authentication instead of `bearer_token` and `bearer_token_file` respectively.
* [CHANGE] Metric names for HTTP server metrics changed
* [FEATURE] Add query commands to promtool
* [FEATURE] Add security headers to HTTP server responses
* [FEATURE] Pass query hints via remote read API
* [FEATURE] Basic auth passwords can now be configured via file across all configuration
* [ENHANCEMENT] Optimize PromQL and API serialization for memory usage and allocations
* [ENHANCEMENT] Limit number of dropped targets in web UI
* [ENHANCEMENT] Consul and EC2 service discovery allow using server-side filtering for performance improvement
* [ENHANCEMENT] Add advanced filtering configuration to EC2 service discovery
* [ENHANCEMENT] `marathon_sd`: adds support for basic and bearer authentication, plus all other common HTTP client options (TLS config, proxy URL, etc.)
* [ENHANCEMENT] Provide machine type metadata and labels in GCE service discovery
* [ENHANCEMENT] Add pod controller kind and name to Kubernetes service discovery data
* [ENHANCEMENT] Move TSDB to flock-based log file that works with Docker containers
* [BUGFIX] Properly propagate storage errors in PromQL
* [BUGFIX] Fix path prefix for web pages
* [BUGFIX] Fix goroutine leak in Consul service discovery
* [BUGFIX] Fix races in scrape manager
* [BUGFIX] Fix OOM for very large k in PromQL topk() queries
* [BUGFIX] Make remote write more resilient to unavailable receivers
* [BUGFIX] Make remote write shutdown cleanly
* [BUGFIX] Don't leak files on errors in TSDB's tombstone cleanup
* [BUGFIX] Unary minus expressions now removes the metric name from results
* [BUGFIX] Fix bug that lead to wrong amount of samples considered for time range expressions

## 2.2.1 / 2018-03-13

* [BUGFIX] Fix data loss in TSDB on compaction
* [BUGFIX] Correctly stop timer in remote-write path
* [BUGFIX] Fix deadlock triggered by loading targets page
* [BUGFIX] Fix incorrect buffering of samples on range selection queries
* [BUGFIX] Handle large index files on windows properly

## 2.2.0 / 2018-03-08

* [CHANGE] Rename file SD mtime metric.
* [CHANGE] Send target update on empty pod IP in Kubernetes SD.
* [FEATURE] Add API endpoint for flags.
* [FEATURE] Add API endpoint for dropped targets.
* [FEATURE] Display annotations on alerts page.
* [FEATURE] Add option to skip head data when taking snapshots.
* [ENHANCEMENT] Federation performance improvement.
* [ENHANCEMENT] Read bearer token file on every scrape.
* [ENHANCEMENT] Improve typeahead on `/graph` page.
* [ENHANCEMENT] Change rule file formatting.
* [ENHANCEMENT] Set consul server default to `localhost:8500`.
* [ENHANCEMENT] Add dropped Alertmanagers to API info endpoint.
* [ENHANCEMENT] Add OS type meta label to Azure SD.
* [ENHANCEMENT] Validate required fields in SD configuration.
* [BUGFIX] Prevent stack overflow on deep recursion in TSDB.
* [BUGFIX] Correctly read offsets in index files that are greater than 4GB.
* [BUGFIX] Fix scraping behavior for empty labels.
* [BUGFIX] Drop metric name for bool modifier.
* [BUGFIX] Fix races in discovery.
* [BUGFIX] Fix Kubernetes endpoints SD for empty subsets.
* [BUGFIX] Throttle updates from SD providers, which caused increased CPU usage and allocations.
* [BUGFIX] Fix TSDB block reload issue.
* [BUGFIX] Fix PromQL printing of empty `without()`.
* [BUGFIX] Don't reset FiredAt for inactive alerts.
* [BUGFIX] Fix erroneous file version changes and repair existing data.

## 2.1.0 / 2018-01-19

* [FEATURE] New Service Discovery UI showing labels before and after relabelling.
* [FEATURE] New Admin APIs added to v1 to delete, snapshot and remove tombstones.
* [ENHANCEMENT] The graph UI autocomplete now includes your previous queries.
* [ENHANCEMENT] Federation is now much faster for large numbers of series.
* [ENHANCEMENT] Added new metrics to measure rule timings.
* [ENHANCEMENT] Rule evaluation times added to the rules UI.
* [ENHANCEMENT] Added metrics to measure modified time of file SD files.
* [ENHANCEMENT] Kubernetes SD now includes POD UID in discovery metadata.
* [ENHANCEMENT] The Query APIs now return optional stats on query execution times.
* [ENHANCEMENT] The index now no longer has the 4GiB size limit and is also smaller.
* [BUGFIX] Remote read `read_recent` option is now false by default.
* [BUGFIX] Pass the right configuration to each Alertmanager (AM) when using multiple AM configs.
* [BUGFIX] Fix not-matchers not selecting series with labels unset.
* [BUGFIX] tsdb: Fix occasional panic in head block.
* [BUGFIX] tsdb: Close files before deletion to fix retention issues on Windows and NFS.
* [BUGFIX] tsdb: Cleanup and do not retry failing compactions.
* [BUGFIX] tsdb: Close WAL while shutting down.

## 2.0.0 / 2017-11-08

This release includes a completely rewritten storage, huge performance
improvements, but also many backwards incompatible changes. For more
information, read the announcement blog post and migration guide.

<https://prometheus.io/blog/2017/11/08/announcing-prometheus-2-0/>
<https://prometheus.io/docs/prometheus/2.0/migration/>

* [CHANGE] Completely rewritten storage layer, with WAL. This is not backwards compatible with 1.x storage, and many flags have changed/disappeared.
* [CHANGE] New staleness behavior. Series now marked stale after target scrapes no longer return them, and soon after targets disappear from service discovery.
* [CHANGE] Rules files use YAML syntax now. Conversion tool added to promtool.
* [CHANGE] Removed `count_scalar`, `drop_common_labels` functions and `keep_common` modifier from PromQL.
* [CHANGE] Rewritten exposition format parser with much higher performance. The Protobuf exposition format is no longer supported.
* [CHANGE] Example console templates updated for new storage and metrics names. Examples other than node exporter and Prometheus removed.
* [CHANGE] Admin and lifecycle APIs now disabled by default, can be re-enabled via flags
* [CHANGE] Flags switched to using Kingpin, all flags are now --flagname rather than -flagname.
* [FEATURE/CHANGE] Remote read can be configured to not read data which is available locally. This is enabled by default.
* [FEATURE] Rules can be grouped now. Rules within a rule group are executed sequentially.
* [FEATURE] Added experimental GRPC apis
* [FEATURE] Add timestamp() function to PromQL.
* [ENHANCEMENT] Remove remote read from the query path if no remote storage is configured.
* [ENHANCEMENT] Bump Consul HTTP client timeout to not match the Consul SD watch timeout.
* [ENHANCEMENT] Go-conntrack added to provide HTTP connection metrics.
* [BUGFIX] Fix connection leak in Consul SD.

## 1.8.2 / 2017-11-04

* [BUGFIX] EC2 service discovery: Do not crash if tags are empty.

## 1.8.1 / 2017-10-19

* [BUGFIX] Correctly handle external labels on remote read endpoint

## 1.8.0 / 2017-10-06

* [CHANGE] Rule links link to the _Console_ tab rather than the _Graph_ tab to
  not trigger expensive range queries by default.
* [FEATURE] Ability to act as a remote read endpoint for other Prometheus
  servers.
* [FEATURE] K8s SD: Support discovery of ingresses.
* [FEATURE] Consul SD: Support for node metadata.
* [FEATURE] Openstack SD: Support discovery of hypervisors.
* [FEATURE] Expose current Prometheus config via `/status/config`.
* [FEATURE] Allow to collapse jobs on `/targets` page.
* [FEATURE] Add `/-/healthy` and `/-/ready` endpoints.
* [FEATURE] Add color scheme support to console templates.
* [ENHANCEMENT] Remote storage connections use HTTP keep-alive.
* [ENHANCEMENT] Improved logging about remote storage.
* [ENHANCEMENT] Relaxed URL validation.
* [ENHANCEMENT] Openstack SD: Handle instances without IP.
* [ENHANCEMENT] Make remote storage queue manager configurable.
* [ENHANCEMENT] Validate metrics returned from remote read.
* [ENHANCEMENT] EC2 SD: Set a default region.
* [ENHANCEMENT] Changed help link to `https://prometheus.io/docs`.
* [BUGFIX] Fix floating-point precision issue in `deriv` function.
* [BUGFIX] Fix pprof endpoints when -web.route-prefix or -web.external-url is
  used.
* [BUGFIX] Fix handling of `null` target groups in file-based SD.
* [BUGFIX] Set the sample timestamp in date-related PromQL functions.
* [BUGFIX] Apply path prefix to redirect from deprecated graph URL.
* [BUGFIX] Fixed tests on MS Windows.
* [BUGFIX] Check for invalid UTF-8 in label values after relabeling.

## 1.7.2 / 2017-09-26

* [BUGFIX] Correctly remove all targets from DNS service discovery if the
  corresponding DNS query succeeds and returns an empty result.
* [BUGFIX] Correctly parse resolution input in expression browser.
* [BUGFIX] Consistently use UTC in the date picker of the expression browser.
* [BUGFIX] Correctly handle multiple ports in Marathon service discovery.
* [BUGFIX] Fix HTML escaping so that HTML templates compile with Go1.9.
* [BUGFIX] Prevent number of remote write shards from going negative.
* [BUGFIX] In the graphs created by the expression browser, render very large
  and small numbers in a readable way.
* [BUGFIX] Fix a rarely occurring iterator issue in varbit encoded chunks.

## 1.7.1 / 2017-06-12

* [BUGFIX] Fix double prefix redirect.

## 1.7.0 / 2017-06-06

* [CHANGE] Compress remote storage requests and responses with unframed/raw snappy.
* [CHANGE] Properly elide secrets in config.
* [FEATURE] Add OpenStack service discovery.
* [FEATURE] Add ability to limit Kubernetes service discovery to certain namespaces.
* [FEATURE] Add metric for discovered number of Alertmanagers.
* [ENHANCEMENT] Print system information (uname) on start up.
* [ENHANCEMENT] Show gaps in graphs on expression browser.
* [ENHANCEMENT] Promtool linter checks counter naming and more reserved labels.
* [BUGFIX] Fix broken Mesos discovery.
* [BUGFIX] Fix redirect when external URL is set.
* [BUGFIX] Fix mutation of active alert elements by notifier.
* [BUGFIX] Fix HTTP error handling for remote write.
* [BUGFIX] Fix builds for Solaris/Illumos.
* [BUGFIX] Fix overflow checking in global config.
* [BUGFIX] Fix log level reporting issue.
* [BUGFIX] Fix ZooKeeper serverset discovery can become out-of-sync.

## 1.6.3 / 2017-05-18

* [BUGFIX] Fix disappearing Alertmanager targets in Alertmanager discovery.
* [BUGFIX] Fix panic with remote_write on ARMv7.
* [BUGFIX] Fix stacked graphs to adapt min/max values.

## 1.6.2 / 2017-05-11

* [BUGFIX] Fix potential memory leak in Kubernetes service discovery

## 1.6.1 / 2017-04-19

* [BUGFIX] Don't panic if storage has no FPs even after initial wait

## 1.6.0 / 2017-04-14

* [CHANGE] Replaced the remote write implementations for various backends by a
  generic write interface with example adapter implementation for various
  backends. Note that both the previous and the current remote write
  implementations are **experimental**.
* [FEATURE] New flag `-storage.local.target-heap-size` to tell Prometheus about
  the desired heap size. This deprecates the flags
  `-storage.local.memory-chunks` and `-storage.local.max-chunks-to-persist`,
  which are kept for backward compatibility.
* [FEATURE] Add `check-metrics` to `promtool` to lint metric names.
* [FEATURE] Add Joyent Triton discovery.
* [FEATURE] `X-Prometheus-Scrape-Timeout-Seconds` header in HTTP scrape
  requests.
* [FEATURE] Remote read interface, including example for InfluxDB. **Experimental.**
* [FEATURE] Enable Consul SD to connect via TLS.
* [FEATURE] Marathon SD supports multiple ports.
* [FEATURE] Marathon SD supports bearer token for authentication.
* [FEATURE] Custom timeout for queries.
* [FEATURE] Expose `buildQueryUrl` in `graph.js`.
* [FEATURE] Add `rickshawGraph` property to the graph object in console
  templates.
* [FEATURE] New metrics exported by Prometheus itself:
  * Summary `prometheus_engine_query_duration_seconds`
  * Counter `prometheus_evaluator_iterations_missed_total`
  * Counter `prometheus_evaluator_iterations_total`
  * Gauge `prometheus_local_storage_open_head_chunks`
  * Gauge `prometheus_local_storage_target_heap_size`
* [ENHANCEMENT] Reduce shut-down time by interrupting an ongoing checkpoint
  before starting the final checkpoint.
* [ENHANCEMENT] Auto-tweak times between checkpoints to limit time spent in
  checkpointing to 50%.
* [ENHANCEMENT] Improved crash recovery deals better with certain index
  corruptions.
* [ENHANCEMENT] Graphing deals better with constant time series.
* [ENHANCEMENT] Retry remote writes on recoverable errors.
* [ENHANCEMENT] Evict unused chunk descriptors during crash recovery to limit
  memory usage.
* [ENHANCEMENT] Smoother disk usage during series maintenance.
* [ENHANCEMENT] Targets on targets page sorted by instance within a job.
* [ENHANCEMENT] Sort labels in federation.
* [ENHANCEMENT] Set `GOGC=40` by default, which results in much better memory
  utilization at the price of slightly higher CPU usage. If `GOGC` is set by
  the user, it is still honored as usual.
* [ENHANCEMENT] Close head chunks after being idle for the duration of the
  configured staleness delta. This helps to persist and evict head chunk of
  stale series more quickly.
* [ENHANCEMENT] Stricter checking of relabel config.
* [ENHANCEMENT] Cache busters for static web content.
* [ENHANCEMENT] Send Prometheus-specific user-agent header during scrapes.
* [ENHANCEMENT] Improved performance of series retention cut-off.
* [ENHANCEMENT] Mitigate impact of non-atomic sample ingestion on
  `histogram_quantile` by enforcing buckets to be monotonic.
* [ENHANCEMENT] Released binaries built with Go 1.8.1.
* [BUGFIX] Send `instance=""` with federation if `instance` not set.
* [BUGFIX] Update to new `client_golang` to get rid of unwanted quantile
  metrics in summaries.
* [BUGFIX] Introduce several additional guards against data corruption.
* [BUGFIX] Mark storage dirty and increment
  `prometheus_local_storage_persist_errors_total` on all relevant errors.
* [BUGFIX] Propagate storage errors as 500 in the HTTP API.
* [BUGFIX] Fix int64 overflow in timestamps in the HTTP API.
* [BUGFIX] Fix deadlock in Zookeeper SD.
* [BUGFIX] Fix fuzzy search problems in the web-UI auto-completion.

## 1.5.3 / 2017-05-11

* [BUGFIX] Fix potential memory leak in Kubernetes service discovery

## 1.5.2 / 2017-02-10

* [BUGFIX] Fix series corruption in a special case of series maintenance where
  the minimum series-file-shrink-ratio kicks in.
* [BUGFIX] Fix two panic conditions both related to processing a series
  scheduled to be quarantined.
* [ENHANCEMENT] Binaries built with Go1.7.5.

## 1.5.1 / 2017-02-07

* [BUGFIX] Don't lose fully persisted memory series during checkpointing.
* [BUGFIX] Fix intermittently failing relabeling.
* [BUGFIX] Make `-storage.local.series-file-shrink-ratio` work.
* [BUGFIX] Remove race condition from TestLoop.

## 1.5.0 / 2017-01-23

* [CHANGE] Use lexicographic order to sort alerts by name.
* [FEATURE] Add Joyent Triton discovery.
* [FEATURE] Add scrape targets and alertmanager targets API.
* [FEATURE] Add various persistence related metrics.
* [FEATURE] Add various query engine related metrics.
* [FEATURE] Add ability to limit scrape samples, and related metrics.
* [FEATURE] Add labeldrop and labelkeep relabelling actions.
* [FEATURE] Display current working directory on status-page.
* [ENHANCEMENT] Strictly use ServiceAccount for in cluster configuration on Kubernetes.
* [ENHANCEMENT] Various performance and memory-management improvements.
* [BUGFIX] Fix basic auth for alertmanagers configured via flag.
* [BUGFIX] Don't panic on decoding corrupt data.
* [BUGFIX] Ignore dotfiles in data directory.
* [BUGFIX] Abort on intermediate federation errors.

## 1.4.1 / 2016-11-28

* [BUGFIX] Fix Consul service discovery

## 1.4.0 / 2016-11-25

* [FEATURE] Allow configuring Alertmanagers via service discovery
* [FEATURE] Display used Alertmanagers on runtime page in the UI
* [FEATURE] Support profiles in AWS EC2 service discovery configuration
* [ENHANCEMENT] Remove duplicated logging of Kubernetes client errors
* [ENHANCEMENT] Add metrics about Kubernetes service discovery
* [BUGFIX] Update alert annotations on re-evaluation
* [BUGFIX] Fix export of group modifier in PromQL queries
* [BUGFIX] Remove potential deadlocks in several service discovery implementations
* [BUGFIX] Use proper float64 modulo in PromQL `%` binary operations
* [BUGFIX] Fix crash bug in Kubernetes service discovery

## 1.3.1 / 2016-11-04

This bug-fix release pulls in the fixes from the 1.2.3 release.

* [BUGFIX] Correctly handle empty Regex entry in relabel config.
* [BUGFIX] MOD (`%`) operator doesn't panic with small floating point numbers.
* [BUGFIX] Updated miekg/dns vendoring to pick up upstream bug fixes.
* [ENHANCEMENT] Improved DNS error reporting.

## 1.2.3 / 2016-11-04

Note that this release is chronologically after 1.3.0.

* [BUGFIX] Correctly handle end time before start time in range queries.
* [BUGFIX] Error on negative `-storage.staleness-delta`
* [BUGFIX] Correctly handle empty Regex entry in relabel config.
* [BUGFIX] MOD (`%`) operator doesn't panic with small floating point numbers.
* [BUGFIX] Updated miekg/dns vendoring to pick up upstream bug fixes.
* [ENHANCEMENT] Improved DNS error reporting.

## 1.3.0 / 2016-11-01

This is a breaking change to the Kubernetes service discovery.

* [CHANGE] Rework Kubernetes SD.
* [FEATURE] Add support for interpolating `target_label`.
* [FEATURE] Add GCE metadata as Prometheus meta labels.
* [ENHANCEMENT] Add EC2 SD metrics.
* [ENHANCEMENT] Add Azure SD metrics.
* [ENHANCEMENT] Add fuzzy search to `/graph` textarea.
* [ENHANCEMENT] Always show instance labels on target page.
* [BUGFIX] Validate query end time is not before start time.
* [BUGFIX] Error on negative `-storage.staleness-delta`

## 1.2.2 / 2016-10-30

* [BUGFIX] Correctly handle on() in alerts.
* [BUGFIX] UI: Deal properly with aborted requests.
* [BUGFIX] UI: Decode URL query parameters properly.
* [BUGFIX] Storage: Deal better with data corruption (non-monotonic timestamps).
* [BUGFIX] Remote storage: Re-add accidentally removed timeout flag.
* [BUGFIX] Updated a number of vendored packages to pick up upstream bug fixes.

## 1.2.1 / 2016-10-10

* [BUGFIX] Count chunk evictions properly so that the server doesn't
  assume it runs out of memory and subsequently throttles ingestion.
* [BUGFIX] Use Go1.7.1 for prebuilt binaries to fix issues on MacOS Sierra.

## 1.2.0 / 2016-10-07

* [FEATURE] Cleaner encoding of query parameters in `/graph` URLs.
* [FEATURE] PromQL: Add `minute()` function.
* [FEATURE] Add GCE service discovery.
* [FEATURE] Allow any valid UTF-8 string as job name.
* [FEATURE] Allow disabling local storage.
* [FEATURE] EC2 service discovery: Expose `ec2_instance_state`.
* [ENHANCEMENT] Various performance improvements in local storage.
* [BUGFIX] Zookeeper service discovery: Remove deleted nodes.
* [BUGFIX] Zookeeper service discovery: Resync state after Zookeeper failure.
* [BUGFIX] Remove JSON from HTTP Accept header.
* [BUGFIX] Fix flag validation of Alertmanager URL.
* [BUGFIX] Fix race condition on shutdown.
* [BUGFIX] Do not fail Consul discovery on Prometheus startup when Consul
  is down.
* [BUGFIX] Handle NaN in `changes()` correctly.
* [CHANGE] **Experimental** remote write path: Remove use of gRPC.
* [CHANGE] **Experimental** remote write path: Configuration via config file
  rather than command line flags.
* [FEATURE] **Experimental** remote write path: Add HTTP basic auth and TLS.
* [FEATURE] **Experimental** remote write path: Support for relabelling.

## 1.1.3 / 2016-09-16

* [ENHANCEMENT] Use golang-builder base image for tests in CircleCI.
* [ENHANCEMENT] Added unit tests for federation.
* [BUGFIX] Correctly de-dup metric families in federation output.

## 1.1.2 / 2016-09-08

* [BUGFIX] Allow label names that coincide with keywords.

## 1.1.1 / 2016-09-07

* [BUGFIX] Fix IPv6 escaping in service discovery integrations
* [BUGFIX] Fix default scrape port assignment for IPv6

## 1.1.0 / 2016-09-03

* [FEATURE] Add `quantile` and `quantile_over_time`.
* [FEATURE] Add `stddev_over_time` and `stdvar_over_time`.
* [FEATURE] Add various time and date functions.
* [FEATURE] Added `toUpper` and `toLower` formatting to templates.
* [FEATURE] Allow relabeling of alerts.
* [FEATURE] Allow URLs in targets defined via a JSON file.
* [FEATURE] Add idelta function.
* [FEATURE] 'Remove graph' button on the /graph page.
* [FEATURE] Kubernetes SD: Add node name and host IP to pod discovery.
* [FEATURE] New remote storage write path. EXPERIMENTAL!
* [ENHANCEMENT] Improve time-series index lookups.
* [ENHANCEMENT] Forbid invalid relabel configurations.
* [ENHANCEMENT] Improved various tests.
* [ENHANCEMENT] Add crash recovery metric 'started_dirty'.
* [ENHANCEMENT] Fix (and simplify) populating series iterators.
* [ENHANCEMENT] Add job link on target page.
* [ENHANCEMENT] Message on empty Alerts page.
* [ENHANCEMENT] Various internal code refactorings and clean-ups.
* [ENHANCEMENT] Various improvements in the build system.
* [BUGFIX] Catch errors when unmarshaling delta/doubleDelta encoded chunks.
* [BUGFIX] Fix data race in lexer and lexer test.
* [BUGFIX] Trim stray whitespace from bearer token file.
* [BUGFIX] Avoid divide-by-zero panic on query_range?step=0.
* [BUGFIX] Detect invalid rule files at startup.
* [BUGFIX] Fix counter reset treatment in PromQL.
* [BUGFIX] Fix rule HTML escaping issues.
* [BUGFIX] Remove internal labels from alerts sent to AM.

## 1.0.2 / 2016-08-24

* [BUGFIX] Clean up old targets after config reload.

## 1.0.1 / 2016-07-21

* [BUGFIX] Exit with error on non-flag command-line arguments.
* [BUGFIX] Update example console templates to new HTTP API.
* [BUGFIX] Re-add logging flags.

## 1.0.0 / 2016-07-18

* [CHANGE] Remove deprecated query language keywords
* [CHANGE] Change Kubernetes SD to require specifying Kubernetes role
* [CHANGE] Use service address in Consul SD if available
* [CHANGE] Standardize all Prometheus internal metrics to second units
* [CHANGE] Remove unversioned legacy HTTP API
* [CHANGE] Remove legacy ingestion of JSON metric format
* [CHANGE] Remove deprecated `target_groups` configuration
* [FEATURE] Add binary power operation to PromQL
* [FEATURE] Add `count_values` aggregator
* [FEATURE] Add `-web.route-prefix` flag
* [FEATURE] Allow `on()`, `by()`, `without()` in PromQL with empty label sets
* [ENHANCEMENT] Make `topk/bottomk` query functions aggregators
* [BUGFIX] Fix annotations in alert rule printing
* [BUGFIX] Expand alert templating at evaluation time
* [BUGFIX] Fix edge case handling in crash recovery
* [BUGFIX] Hide testing package flags from help output

## 0.20.0 / 2016-06-15

This release contains multiple breaking changes to the configuration schema.

* [FEATURE] Allow configuring multiple Alertmanagers
* [FEATURE] Add server name to TLS configuration
* [FEATURE] Add labels for all node addresses and discover node port if available in Kubernetes SD
* [ENHANCEMENT] More meaningful configuration errors
* [ENHANCEMENT] Round scraping timestamps to milliseconds in web UI
* [ENHANCEMENT] Make number of storage fingerprint locks configurable
* [BUGFIX] Fix date parsing in console template graphs
* [BUGFIX] Fix static console files in Docker images
* [BUGFIX] Fix console JS XHR requests for IE11
* [BUGFIX] Add missing path prefix in new status page
* [CHANGE] Rename `target_groups` to `static_configs` in config files
* [CHANGE] Rename `names` to `files` in file SD configuration
* [CHANGE] Remove kubelet port config option in Kubernetes SD configuration

## 0.19.3 / 2016-06-14

* [BUGFIX] Handle Marathon apps with zero ports
* [BUGFIX] Fix startup panic in retrieval layer

## 0.19.2 / 2016-05-29

* [BUGFIX] Correctly handle `GROUP_LEFT` and `GROUP_RIGHT` without labels in
  string representation of expressions and in rules.
* [BUGFIX] Use `-web.external-url` for new status endpoints.

## 0.19.1 / 2016-05-25

* [BUGFIX] Handle service discovery panic affecting Kubernetes SD
* [BUGFIX] Fix web UI display issue in some browsers

## 0.19.0 / 2016-05-24

This version contains a breaking change to the query language. Please read
the documentation on the grouping behavior of vector matching:

<https://prometheus.io/docs/querying/operators/#vector-matching>

* [FEATURE] Add experimental Microsoft Azure service discovery
* [FEATURE] Add `ignoring` modifier for binary operations
* [FEATURE] Add pod discovery to Kubernetes service discovery
* [CHANGE] Vector matching takes grouping labels from one-side
* [ENHANCEMENT] Support time range on /api/v1/series endpoint
* [ENHANCEMENT] Partition status page into individual pages
* [BUGFIX] Fix issue of hanging target scrapes

## 0.18.0 / 2016-04-18

* [BUGFIX] Fix operator precedence in PromQL
* [BUGFIX] Never drop still open head chunk
* [BUGFIX] Fix missing 'keep_common' when printing AST node
* [CHANGE/BUGFIX] Target identity considers path and parameters additionally to host and port
* [CHANGE] Rename metric `prometheus_local_storage_invalid_preload_requests_total` to `prometheus_local_storage_non_existent_series_matches_total`
* [CHANGE] Support for old alerting rule syntax dropped
* [FEATURE] Deduplicate targets within the same scrape job
* [FEATURE] Add varbit chunk encoding (higher compression, more CPU usage – disabled by default)
* [FEATURE] Add `holt_winters` query function
* [FEATURE] Add relative complement `unless` operator to PromQL
* [ENHANCEMENT] Quarantine series file if data corruption is encountered (instead of crashing)
* [ENHANCEMENT] Validate Alertmanager URL
* [ENHANCEMENT] Use UTC for build timestamp
* [ENHANCEMENT] Improve index query performance (especially for active time series)
* [ENHANCEMENT] Instrument configuration reload duration
* [ENHANCEMENT] Instrument retrieval layer
* [ENHANCEMENT] Add Go version to `prometheus_build_info` metric

## 0.17.0 / 2016-03-02

This version no longer works with Alertmanager 0.0.4 and earlier!
The alerting rule syntax has changed as well but the old syntax is supported
up until version 0.18.

All regular expressions in PromQL are anchored now, matching the behavior of
regular expressions in config files.

* [CHANGE] Integrate with Alertmanager 0.1.0 and higher
* [CHANGE] Degraded storage mode renamed to rushed mode
* [CHANGE] New alerting rule syntax
* [CHANGE] Add label validation on ingestion
* [CHANGE] Regular expression matchers in PromQL are anchored
* [FEATURE] Add `without` aggregation modifier
* [FEATURE] Send alert resolved notifications to Alertmanager
* [FEATURE] Allow millisecond precision in configuration file
* [FEATURE] Support AirBnB's Smartstack Nerve for service discovery
* [ENHANCEMENT] Storage switches less often between regular and rushed mode.
* [ENHANCEMENT] Storage switches into rushed mode if there are too many memory chunks.
* [ENHANCEMENT] Added more storage instrumentation
* [ENHANCEMENT] Improved instrumentation of notification handler
* [BUGFIX] Do not count head chunks as chunks waiting for persistence
* [BUGFIX] Handle OPTIONS HTTP requests to the API correctly
* [BUGFIX] Parsing of ranges in PromQL fixed
* [BUGFIX] Correctly validate URL flag parameters
* [BUGFIX] Log argument parse errors
* [BUGFIX] Properly handle creation of target with bad TLS config
* [BUGFIX] Fix of checkpoint timing issue

## 0.16.2 / 2016-01-18

* [FEATURE] Multiple authentication options for EC2 discovery added
* [FEATURE] Several meta labels for EC2 discovery added
* [FEATURE] Allow full URLs in static target groups (used e.g. by the `blackbox_exporter`)
* [FEATURE] Add Graphite remote-storage integration
* [FEATURE] Create separate Kubernetes targets for services and their endpoints
* [FEATURE] Add `clamp_{min,max}` functions to PromQL
* [FEATURE] Omitted time parameter in API query defaults to now
* [ENHANCEMENT] Less frequent time series file truncation
* [ENHANCEMENT] Instrument number of  manually deleted time series
* [ENHANCEMENT] Ignore lost+found directory during storage version detection
* [CHANGE] Kubernetes `masters` renamed to `api_servers`
* [CHANGE] "Healthy" and "unhealthy" targets are now called "up" and "down" in the web UI
* [CHANGE] Remove undocumented 2nd argument of the `delta` function.
  (This is a BREAKING CHANGE for users of the undocumented 2nd argument.)
* [BUGFIX] Return proper HTTP status codes on API errors
* [BUGFIX] Fix Kubernetes authentication configuration
* [BUGFIX] Fix stripped OFFSET from in rule evaluation and display
* [BUGFIX] Do not crash on failing Consul SD initialization
* [BUGFIX] Revert changes to metric auto-completion
* [BUGFIX] Add config overflow validation for TLS configuration
* [BUGFIX] Skip already watched Zookeeper nodes in serverset SD
* [BUGFIX] Don't federate stale samples
* [BUGFIX] Move NaN to end of result for `topk/bottomk/sort/sort_desc/min/max`
* [BUGFIX] Limit extrapolation of `delta/rate/increase`
* [BUGFIX] Fix unhandled error in rule evaluation

Some changes to the Kubernetes service discovery were integration since
it was released as a beta feature.

## 0.16.1 / 2015-10-16

* [FEATURE] Add `irate()` function.
* [ENHANCEMENT] Improved auto-completion in expression browser.
* [CHANGE] Kubernetes SD moves node label to instance label.
* [BUGFIX] Escape regexes in console templates.

## 0.16.0 / 2015-10-09

BREAKING CHANGES:

* Release tarballs now contain the built binaries in a nested directory.
* The `hash_mod` relabeling action now uses MD5 hashes instead of FNV hashes to
  achieve a better distribution.
* The DNS-SD meta label `__meta_dns_srv_name` was renamed to `__meta_dns_name`
  to reflect support for DNS record types other than `SRV`.
* The default full refresh interval for the file-based service discovery has been
  increased from 30 seconds to 5 minutes.
* In relabeling, parts of a source label that weren't matched by
  the specified regular expression are no longer included in the replacement
  output.
* Queries no longer interpolate between two data points. Instead, the resulting
  value will always be the latest value before the evaluation query timestamp.
* Regular expressions supplied via the configuration are now anchored to match
  full strings instead of substrings.
* Global labels are not appended upon storing time series anymore. Instead,
  they are only appended when communicating with external systems
  (Alertmanager, remote storages, federation). They have thus also been renamed
  from `global.labels` to `global.external_labels`.
* The names and units of metrics related to remote storage sample appends have
  been changed.
* The experimental support for writing to InfluxDB has been updated to work
  with InfluxDB 0.9.x. 0.8.x versions of InfluxDB are not supported anymore.
* Escape sequences in double- and single-quoted string literals in rules or query
  expressions are now interpreted like escape sequences in Go string literals
  (<https://golang.org/ref/spec#String_literals>).

Future breaking changes / deprecated features:

* The `delta()` function had an undocumented optional second boolean argument
  to make it behave like `increase()`. This second argument will be removed in
  the future. Migrate any occurrences of `delta(x, 1)` to use `increase(x)`
  instead.
* Support for filter operators between two scalar values (like `2 > 1`) will be
  removed in the future. These will require a `bool` modifier on the operator,
  e.g.  `2 > bool 1`.

All changes:

* [CHANGE] Renamed `global.labels` to `global.external_labels`.
* [CHANGE] Vendoring is now done via govendor instead of godep.
* [CHANGE] Change web UI root page to show the graphing interface instead of
  the server status page.
* [CHANGE] Append global labels only when communicating with external systems
  instead of storing them locally.
* [CHANGE] Change all regexes in the configuration to do full-string matches
  instead of substring matches.
* [CHANGE] Remove interpolation of vector values in queries.
* [CHANGE] For alert `SUMMARY`/`DESCRIPTION` template fields, cast the alert
  value to `float64` to work with common templating functions.
* [CHANGE] In relabeling, don't include unmatched source label parts in the
  replacement.
* [CHANGE] Change default full refresh interval for the file-based service
  discovery from 30 seconds to 5 minutes.
* [CHANGE] Rename the DNS-SD meta label `__meta_dns_srv_name` to
  `__meta_dns_name` to reflect support for other record types than `SRV`.
* [CHANGE] Release tarballs now contain the binaries in a nested directory.
* [CHANGE] Update InfluxDB write support to work with InfluxDB 0.9.x.
* [FEATURE] Support full "Go-style" escape sequences in strings and add raw
  string literals.
* [FEATURE] Add EC2 service discovery support.
* [FEATURE] Allow configuring TLS options in scrape configurations.
* [FEATURE] Add instrumentation around configuration reloads.
* [FEATURE] Add `bool` modifier to comparison operators to enable boolean
  (`0`/`1`) output instead of filtering.
* [FEATURE] In Zookeeper serverset discovery, provide `__meta_serverset_shard`
  label with the serverset shard number.
* [FEATURE] Provide `__meta_consul_service_id` meta label in Consul service
  discovery.
* [FEATURE] Allow scalar expressions in recording rules to enable use cases
  such as building constant metrics.
* [FEATURE] Add `label_replace()` and `vector()` query language functions.
* [FEATURE] In Consul service discovery, fill in the `__meta_consul_dc`
  datacenter label from the Consul agent when it's not set in the Consul SD
  config.
* [FEATURE] Scrape all services upon empty services list in Consul service
  discovery.
* [FEATURE] Add `labelmap` relabeling action to map a set of input labels to a
  set of output labels using regular expressions.
* [FEATURE] Introduce `__tmp` as a relabeling label prefix that is guaranteed
  to not be used by Prometheus internally.
* [FEATURE] Kubernetes-based service discovery.
* [FEATURE] Marathon-based service discovery.
* [FEATURE] Support multiple series names in console graphs JavaScript library.
* [FEATURE] Allow reloading configuration via web handler at `/-/reload`.
* [FEATURE] Updates to promtool to reflect new Prometheus configuration
  features.
* [FEATURE] Add `proxy_url` parameter to scrape configurations to enable use of
  proxy servers.
* [FEATURE] Add console templates for Prometheus itself.
* [FEATURE] Allow relabeling the protocol scheme of targets.
* [FEATURE] Add `predict_linear()` query language function.
* [FEATURE] Support for authentication using bearer tokens, client certs, and
  CA certs.
* [FEATURE] Implement unary expressions for vector types (`-foo`, `+foo`).
* [FEATURE] Add console templates for the SNMP exporter.
* [FEATURE] Make it possible to relabel target scrape query parameters.
* [FEATURE] Add support for `A` and `AAAA` records in DNS service discovery.
* [ENHANCEMENT] Fix several flaky tests.
* [ENHANCEMENT] Switch to common routing package.
* [ENHANCEMENT] Use more resilient metric decoder.
* [ENHANCEMENT] Update vendored dependencies.
* [ENHANCEMENT] Add compression to more HTTP handlers.
* [ENHANCEMENT] Make -web.external-url flag help string more verbose.
* [ENHANCEMENT] Improve metrics around remote storage queues.
* [ENHANCEMENT] Use Go 1.5.1 instead of Go 1.4.2 in builds.
* [ENHANCEMENT] Update the architecture diagram in the `README.md`.
* [ENHANCEMENT] Time out sample appends in retrieval layer if the storage is
  backlogging.
* [ENHANCEMENT] Make `hash_mod` relabeling action use MD5 instead of FNV to
  enable better hash distribution.
* [ENHANCEMENT] Better tracking of targets between same service discovery
  mechanisms in one scrape configuration.
* [ENHANCEMENT] Handle parser and query evaluation runtime panics more
  gracefully.
* [ENHANCEMENT] Add IDs to H2 tags on status page to allow anchored linking.
* [BUGFIX] Fix watching multiple paths with Zookeeper serverset discovery.
* [BUGFIX] Fix high CPU usage on configuration reload.
* [BUGFIX] Fix disappearing `__params` on configuration reload.
* [BUGFIX] Make `labelmap` action available through configuration.
* [BUGFIX] Fix direct access of protobuf fields.
* [BUGFIX] Fix panic on Consul request error.
* [BUGFIX] Redirect of graph endpoint for prefixed setups.
* [BUGFIX] Fix series file deletion behavior when purging archived series.
* [BUGFIX] Fix error checking and logging around checkpointing.
* [BUGFIX] Fix map initialization in target manager.
* [BUGFIX] Fix draining of file watcher events in file-based service discovery.
* [BUGFIX] Add `POST` handler for `/debug` endpoints to fix CPU profiling.
* [BUGFIX] Fix several flaky tests.
* [BUGFIX] Fix busylooping in case a scrape configuration has no target
  providers defined.
* [BUGFIX] Fix exit behavior of static target provider.
* [BUGFIX] Fix configuration reloading loop upon shutdown.
* [BUGFIX] Add missing check for nil expression in expression parser.
* [BUGFIX] Fix error handling bug in test code.
* [BUGFIX] Fix Consul port meta label.
* [BUGFIX] Fix lexer bug that treated non-Latin Unicode digits as digits.
* [CLEANUP] Remove obsolete federation example from console templates.
* [CLEANUP] Remove duplicated Bootstrap JS inclusion on graph page.
* [CLEANUP] Switch to common log package.
* [CLEANUP] Update build environment scripts and Makefiles to work better with
  native Go build mechanisms and new Go 1.5 experimental vendoring support.
* [CLEANUP] Remove logged notice about 0.14.x configuration file format change.
* [CLEANUP] Move scrape-time metric label modification into SampleAppenders.
* [CLEANUP] Switch from `github.com/client_golang/model` to
  `github.com/common/model` and related type cleanups.
* [CLEANUP] Switch from `github.com/client_golang/extraction` to
  `github.com/common/expfmt` and related type cleanups.
* [CLEANUP] Exit Prometheus when the web server encounters a startup error.
* [CLEANUP] Remove non-functional alert-silencing links on alerting page.
* [CLEANUP] General cleanups to comments and code, derived from `golint`,
  `go vet`, or otherwise.
* [CLEANUP] When entering crash recovery, tell users how to cleanly shut down
  Prometheus.
* [CLEANUP] Remove internal support for multi-statement queries in query engine.
* [CLEANUP] Update AUTHORS.md.
* [CLEANUP] Don't warn/increment metric upon encountering equal timestamps for
  the same series upon append.
* [CLEANUP] Resolve relative paths during configuration loading.

## 0.15.1 / 2015-07-27

* [BUGFIX] Fix vector matching behavior when there is a mix of equality and
  non-equality matchers in a vector selector and one matcher matches no series.
* [ENHANCEMENT] Allow overriding `GOARCH` and `GOOS` in Makefile.INCLUDE.
* [ENHANCEMENT] Update vendored dependencies.

## 0.15.0 / 2015-07-21

BREAKING CHANGES:

* Relative paths for rule files are now evaluated relative to the config file.
* External reachability flags (`-web.*`) consolidated.
* The default storage directory has been changed from `/tmp/metrics`
  to `data` in the local directory.
* The `rule_checker` tool has been replaced by `promtool` with
  different flags and more functionality.
* Empty labels are now removed upon ingestion into the
  storage. Matching empty labels is now equivalent to matching unset
  labels (`mymetric{label=""}` now matches series that don't have
  `label` set at all).
* The special `__meta_consul_tags` label in Consul service discovery
  now starts and ends with tag separators to enable easier regex
  matching.
* The default scrape interval has been changed back from 1 minute to
  10 seconds.

All changes:

* [CHANGE] Change default storage directory to `data` in the current
  working directory.
* [CHANGE] Consolidate external reachability flags (`-web.*`)into one.
* [CHANGE] Deprecate `keeping_extra` modifier keyword, rename it to
  `keep_common`.
* [CHANGE] Improve label matching performance and treat unset labels
  like empty labels in label matchers.
* [CHANGE] Remove `rule_checker` tool and add generic `promtool` CLI
  tool which allows checking rules and configuration files.
* [CHANGE] Resolve rule files relative to config file.
* [CHANGE] Restore default ScrapeInterval of 1 minute instead of 10 seconds.
* [CHANGE] Surround `__meta_consul_tags` value with tag separators.
* [CHANGE] Update node disk console for new filesystem labels.
* [FEATURE] Add Consul's `ServiceAddress`, `Address`, and `ServicePort` as
  meta labels to enable setting a custom scrape address if needed.
* [FEATURE] Add `hashmod` relabel action to allow for horizontal
  sharding of Prometheus servers.
* [FEATURE] Add `honor_labels` scrape configuration option to not
  overwrite any labels exposed by the target.
* [FEATURE] Add basic federation support on `/federate`.
* [FEATURE] Add optional `RUNBOOK` field to alert statements.
* [FEATURE] Add pre-relabel target labels to status page.
* [FEATURE] Add version information endpoint under `/version`.
* [FEATURE] Added initial stable API version 1 under `/api/v1`,
  including ability to delete series and query more metadata.
* [FEATURE] Allow configuring query parameters when scraping metrics endpoints.
* [FEATURE] Allow deleting time series via the new v1 API.
* [FEATURE] Allow individual ingested metrics to be relabeled.
* [FEATURE] Allow loading rule files from an entire directory.
* [FEATURE] Allow scalar expressions in range queries, improve error messages.
* [FEATURE] Support Zookeeper Serversets as a service discovery mechanism.
* [ENHANCEMENT] Add circleci yaml for Dockerfile test build.
* [ENHANCEMENT] Always show selected graph range, regardless of available data.
* [ENHANCEMENT] Change expression input field to multi-line textarea.
* [ENHANCEMENT] Enforce strict monotonicity of time stamps within a series.
* [ENHANCEMENT] Export build information as metric.
* [ENHANCEMENT] Improve UI of `/alerts` page.
* [ENHANCEMENT] Improve display of target labels on status page.
* [ENHANCEMENT] Improve initialization and routing functionality of web service.
* [ENHANCEMENT] Improve target URL handling and display.
* [ENHANCEMENT] New dockerfile using alpine-glibc base image and make.
* [ENHANCEMENT] Other minor fixes.
* [ENHANCEMENT] Preserve alert state across reloads.
* [ENHANCEMENT] Prettify flag help output even more.
* [ENHANCEMENT] README.md updates.
* [ENHANCEMENT] Raise error on unknown config parameters.
* [ENHANCEMENT] Refine v1 HTTP API output.
* [ENHANCEMENT] Show original configuration file contents on status
  page instead of serialized YAML.
* [ENHANCEMENT] Start HUP signal handler earlier to not exit upon HUP
  during startup.
* [ENHANCEMENT] Updated vendored dependencies.
* [BUGFIX] Do not panic in `StringToDuration()` on wrong duration unit.
* [BUGFIX] Exit on invalid rule files on startup.
* [BUGFIX] Fix a regression in the `.Path` console template variable.
* [BUGFIX] Fix chunk descriptor loading.
* [BUGFIX] Fix consoles "Prometheus" link to point to /
* [BUGFIX] Fix empty configuration file cases
* [BUGFIX] Fix float to int conversions in chunk encoding, which were
  broken for some architectures.
* [BUGFIX] Fix overflow detection for serverset config.
* [BUGFIX] Fix race conditions in retrieval layer.
* [BUGFIX] Fix shutdown deadlock in Consul SD code.
* [BUGFIX] Fix the race condition targets in the Makefile.
* [BUGFIX] Fix value display error in web console.
* [BUGFIX] Hide authentication credentials in config `String()` output.
* [BUGFIX] Increment dirty counter metric in storage only if
  `setDirty(true)` is called.
* [BUGFIX] Periodically refresh services in Consul to recover from
  missing events.
* [BUGFIX] Prevent overwrite of default global config when loading a
  configuration.
* [BUGFIX] Properly lex `\r` as whitespace in expression language.
* [BUGFIX] Validate label names in JSON target groups.
* [BUGFIX] Validate presence of regex field in relabeling configurations.
* [CLEANUP] Clean up initialization of remote storage queues.
* [CLEANUP] Fix `go vet` and `golint` violations.
* [CLEANUP] General cleanup of rules and query language code.
* [CLEANUP] Improve and simplify Dockerfile build steps.
* [CLEANUP] Improve and simplify build infrastructure, use go-bindata
  for web assets. Allow building without git.
* [CLEANUP] Move all utility packages into common `util` subdirectory.
* [CLEANUP] Refactor main, flag handling, and web package.
* [CLEANUP] Remove unused methods from `Rule` interface.
* [CLEANUP] Simplify default config handling.
* [CLEANUP] Switch human-readable times on web UI to UTC.
* [CLEANUP] Use `templates.TemplateExpander` for all page templates.
* [CLEANUP] Use new v1 HTTP API for querying and graphing.

## 0.14.0 / 2015-06-01

* [CHANGE] Configuration format changed and switched to YAML.
  (See the provided [migration tool](https://github.com/prometheus/migrate/releases).)
* [ENHANCEMENT] Redesign of state-preserving target discovery.
* [ENHANCEMENT] Allow specifying scrape URL scheme and basic HTTP auth for non-static targets.
* [FEATURE] Allow attaching meaningful labels to targets via relabeling.
* [FEATURE] Configuration/rule reloading at runtime.
* [FEATURE] Target discovery via file watches.
* [FEATURE] Target discovery via Consul.
* [ENHANCEMENT] Simplified binary operation evaluation.
* [ENHANCEMENT] More stable component initialization.
* [ENHANCEMENT] Added internal expression testing language.
* [BUGFIX] Fix graph links with path prefix.
* [ENHANCEMENT] Allow building from source without git.
* [ENHANCEMENT] Improve storage iterator performance.
* [ENHANCEMENT] Change logging output format and flags.
* [BUGFIX] Fix memory alignment bug for 32bit systems.
* [ENHANCEMENT] Improve web redirection behavior.
* [ENHANCEMENT] Allow overriding default hostname for Prometheus URLs.
* [BUGFIX] Fix double slash in URL sent to alertmanager.
* [FEATURE] Add resets() query function to count counter resets.
* [FEATURE] Add changes() query function to count the number of times a gauge changed.
* [FEATURE] Add increase() query function to calculate a counter's increase.
* [ENHANCEMENT] Limit retrievable samples to the storage's retention window.

## 0.13.4 / 2015-05-23

* [BUGFIX] Fix a race while checkpointing fingerprint mappings.

## 0.13.3 / 2015-05-11

* [BUGFIX] Handle fingerprint collisions properly.
* [CHANGE] Comments in rules file must start with `#`. (The undocumented `//`
  and `/*...*/` comment styles are no longer supported.)
* [ENHANCEMENT] Switch to custom expression language parser and evaluation
  engine, which generates better error messages, fixes some parsing edge-cases,
  and enables other future enhancements (like the ones below).
* [ENHANCEMENT] Limit maximum number of concurrent queries.
* [ENHANCEMENT] Terminate running queries during shutdown.

## 0.13.2 / 2015-05-05

* [MAINTENANCE] Updated vendored dependencies to their newest versions.
* [MAINTENANCE] Include rule_checker and console templates in release tarball.
* [BUGFIX] Sort NaN as the lowest value.
* [ENHANCEMENT] Add square root, stddev and stdvar functions.
* [BUGFIX] Use scrape_timeout for scrape timeout, not scrape_interval.
* [ENHANCEMENT] Improve chunk and chunkDesc loading, increase performance when
  reading from disk.
* [BUGFIX] Show correct error on wrong DNS response.

## 0.13.1 / 2015-04-09

* [BUGFIX] Treat memory series with zero chunks correctly in series maintenance.
* [ENHANCEMENT] Improve readability of usage text even more.

## 0.13.0 / 2015-04-08

* [ENHANCEMENT] Double-delta encoding for chunks, saving typically 40% of
  space, both in RAM and on disk.
* [ENHANCEMENT] Redesign of chunk persistence queuing, increasing performance
  on spinning disks significantly.
* [ENHANCEMENT] Redesign of sample ingestion, increasing ingestion performance.
* [FEATURE] Added ln, log2, log10 and exp functions to the query language.
* [FEATURE] Experimental write support to InfluxDB.
* [FEATURE] Allow custom timestamps in instant query API.
* [FEATURE] Configurable path prefix for URLs to support proxies.
* [ENHANCEMENT] Increase of rule_checker CLI usability.
* [CHANGE] Show special float values as gaps.
* [ENHANCEMENT] Made usage output more readable.
* [ENHANCEMENT] Increased resilience of the storage against data corruption.
* [ENHANCEMENT] Various improvements around chunk encoding.
* [ENHANCEMENT] Nicer formatting of target health table on /status.
* [CHANGE] Rename UNREACHABLE to UNHEALTHY, ALIVE to HEALTHY.
* [BUGFIX] Strip trailing slash in alertmanager URL.
* [BUGFIX] Avoid +InfYs and similar, just display +Inf.
* [BUGFIX] Fixed HTML-escaping at various places.
* [BUGFIX] Fixed special value handling in division and modulo of the query
  language.
* [BUGFIX] Fix embed-static.sh.
* [CLEANUP] Added initial HTTP API tests.
* [CLEANUP] Misc. other code cleanups.
* [MAINTENANCE] Updated vendored dependencies to their newest versions.

## 0.12.0 / 2015-03-04

* [CHANGE] Use client_golang v0.3.1. THIS CHANGES FINGERPRINTING AND INVALIDATES
  ALL PERSISTED FINGERPRINTS. You have to wipe your storage to use this or
  later versions. There is a version guard in place that will prevent you to
  run Prometheus with the stored data of an older Prometheus.
* [BUGFIX] The change above fixes a weakness in the fingerprinting algorithm.
* [ENHANCEMENT] The change above makes fingerprinting faster and less allocation
  intensive.
* [FEATURE] OR operator and vector matching options. See docs for details.
* [ENHANCEMENT] Scientific notation and special float values (Inf, NaN) now
  supported by the expression language.
* [CHANGE] Dockerfile makes Prometheus use the Docker volume to store data
  (rather than /tmp/metrics).
* [CHANGE] Makefile uses Go 1.4.2.

## 0.11.1 / 2015-02-27

* [BUGFIX] Make series maintenance complete again. (Ever since 0.9.0rc4,
  or commit 0851945, series would not be archived, chunk descriptors would
  not be evicted, and stale head chunks would never be closed. This happened
  due to accidental deletion of a line calling a (well tested :) function.
* [BUGFIX] Do not double count head chunks read from checkpoint on startup.
  Also fix a related but less severe bug in counting chunk descriptors.
* [BUGFIX] Check last time in head chunk for head chunk timeout, not first.
* [CHANGE] Update vendoring due to vendoring changes in client_golang.
* [CLEANUP] Code cleanups.
* [ENHANCEMENT] Limit the number of 'dirty' series counted during checkpointing.

## 0.11.0 / 2015-02-23

* [FEATURE] Introduce new metric type Histogram with server-side aggregation.
* [FEATURE] Add offset operator.
* [FEATURE] Add floor, ceil and round functions.
* [CHANGE] Change instance identifiers to be host:port.
* [CHANGE] Dependency management and vendoring changed/improved.
* [CHANGE] Flag name changes to create consistency between various Prometheus
  binaries.
* [CHANGE] Show unlimited number of metrics in autocomplete.
* [CHANGE] Add query timeout.
* [CHANGE] Remove labels on persist error counter.
* [ENHANCEMENT] Various performance improvements for sample ingestion.
* [ENHANCEMENT] Various Makefile improvements.
* [ENHANCEMENT] Various console template improvements, including
  proof-of-concept for federation via console templates.
* [ENHANCEMENT] Fix graph JS glitches and simplify graphing code.
* [ENHANCEMENT] Dramatically decrease resources for file embedding.
* [ENHANCEMENT] Crash recovery saves lost series data in 'orphaned' directory.
* [BUGFIX] Fix aggregation grouping key calculation.
* [BUGFIX] Fix Go download path for various architectures.
* [BUGFIX] Fixed the link of the Travis build status image.
* [BUGFIX] Fix Rickshaw/D3 version mismatch.
* [CLEANUP] Various code cleanups.

## 0.10.0 / 2015-01-26

* [CHANGE] More efficient JSON result format in query API. This requires
  up-to-date versions of PromDash and prometheus_cli, too.
* [ENHANCEMENT] Excluded non-minified Bootstrap assets and the Bootstrap maps
  from embedding into the binary. Those files are only used for debugging,
  and then you can use -web.use-local-assets. By including fewer files, the
  RAM usage during compilation is much more manageable.
* [ENHANCEMENT] Help link points to <https://prometheus.github.io> now.
* [FEATURE] Consoles for haproxy and cloudwatch.
* [BUGFIX] Several fixes to graphs in consoles.
* [CLEANUP] Removed a file size check that did not check anything.

## 0.9.0 / 2015-01-23

* [CHANGE] Reworked command line flags, now more consistent and taking into
  account needs of the new storage backend (see below).
* [CHANGE] Metric names are dropped after certain transformations.
* [CHANGE] Changed partitioning of summary metrics exported by Prometheus.
* [CHANGE] Got rid of Gerrit as a review tool.
* [CHANGE] 'Tabular' view now the default (rather than 'Graph') to avoid
  running very expensive queries accidentally.
* [CHANGE] On-disk format for stored samples changed. For upgrading, you have
  to nuke your old files completely. See "Complete rewrite of the storage
* [CHANGE] Removed 2nd argument from `delta`.
* [FEATURE] Added a `deriv` function.
* [FEATURE] Console templates.
* [FEATURE] Added `absent` function.
* [FEATURE] Allow omitting the metric name in queries.
* [BUGFIX] Removed all known race conditions.
* [BUGFIX] Metric mutations now handled correctly in all cases.
* [ENHANCEMENT] Proper double-start protection.
* [ENHANCEMENT] Complete rewrite of the storage layer. Benefits include:
  * Better query performance.
  * More samples in less RAM.
  * Better memory management.
  * Scales up to millions of time series and thousands of samples ingested
    per second.
  * Purging of obsolete samples much cleaner now, up to completely
    "forgetting" obsolete time series.
  * Proper instrumentation to diagnose the storage layer with... well...
    Prometheus.
  * Pure Go implementation, no need for cgo and shared C libraries anymore.
  * Better concurrency.
* [ENHANCEMENT] Copy-on-write semantics in the AST layer.
* [ENHANCEMENT] Switched from Go 1.3 to Go 1.4.
* [ENHANCEMENT] Vendored external dependencies with godeps.
* [ENHANCEMENT] Numerous Web UI improvements, moved to Bootstrap3 and
  Rickshaw 1.5.1.
* [ENHANCEMENT] Improved Docker integration.
* [ENHANCEMENT] Simplified the Makefile contraption.
* [CLEANUP] Put meta-data files into proper shape (LICENSE, README.md etc.)
* [CLEANUP] Removed all legitimate 'go vet' and 'golint' warnings.
* [CLEANUP] Removed dead code.

## 0.8.0 / 2014-09-04

* [ENHANCEMENT] Stagger scrapes to spread out load.
* [BUGFIX] Correctly quote HTTP Accept header.

## 0.7.0 / 2014-08-06

* [FEATURE] Added new functions: abs(), topk(), bottomk(), drop_common_labels().
* [FEATURE] Let console templates get graph links from expressions.
* [FEATURE] Allow console templates to dynamically include other templates.
* [FEATURE] Template consoles now have access to their URL.
* [BUGFIX] Fixed time() function to return evaluation time, not wallclock time.
* [BUGFIX] Fixed HTTP connection leak when targets returned a non-200 status.
* [BUGFIX] Fixed link to console templates in UI.
* [PERFORMANCE] Removed extra memory copies while scraping targets.
* [ENHANCEMENT] Switched from Go 1.2.1 to Go 1.3.
* [ENHANCEMENT] Made metrics exported by Prometheus itself more consistent.
* [ENHANCEMENT] Removed incremental backoffs for unhealthy targets.
* [ENHANCEMENT] Dockerfile also builds Prometheus support tools now.

## 0.6.0 / 2014-06-30

* [FEATURE] Added console and alert templates support, along with various template functions.
* [PERFORMANCE] Much faster and more memory-efficient flushing to disk.
* [ENHANCEMENT] Query results are now only logged when debugging.
* [ENHANCEMENT] Upgraded to new Prometheus client library for exposing metrics.
* [BUGFIX] Samples are now kept in memory until fully flushed to disk.
* [BUGFIX] Non-200 target scrapes are now treated as an error.
* [BUGFIX] Added installation step for missing dependency to Dockerfile.
* [BUGFIX] Removed broken and unused "User Dashboard" link.

## 0.5.0 / 2014-05-28

* [BUGFIX] Fixed next retrieval time display on status page.
* [BUGFIX] Updated some variable references in tools subdir.
* [FEATURE] Added support for scraping metrics via the new text format.
* [PERFORMANCE] Improved label matcher performance.
* [PERFORMANCE] Removed JSON indentation in query API, leading to smaller response sizes.
* [ENHANCEMENT] Added internal check to verify temporal order of streams.
* [ENHANCEMENT] Some internal refactorings.

## 0.4.0 / 2014-04-17

* [FEATURE] Vectors and scalars may now be reversed in binary operations (`<scalar> <binop> <vector>`).
* [FEATURE] It's possible to shutdown Prometheus via a `/-/quit` web endpoint now.
* [BUGFIX] Fix for a deadlock race condition in the memory storage.
* [BUGFIX] Mac OS X build fixed.
* [BUGFIX] Built from Go 1.2.1, which has internal fixes to race conditions in garbage collection handling.
* [ENHANCEMENT] Internal storage interface refactoring that allows building e.g. the `rule_checker` tool without LevelDB dynamic library dependencies.
* [ENHANCEMENT] Cleanups around shutdown handling.
* [PERFORMANCE] Preparations for better memory reuse during marshaling / unmarshaling.<|MERGE_RESOLUTION|>--- conflicted
+++ resolved
@@ -14,19 +14,6 @@
 * [CHANGE] Scraping: config `scrape_classic_histograms` was renamed to `always_scrape_classic_histograms`. #15178
 * [CHANGE] Config: remove expand-external-labels flag, expand external labels env vars by default. #14657
 * [CHANGE] Disallow configuring AM with the v1 api. #13883
-<<<<<<< HEAD
-* [ENHANCEMENT] Scraping, rules: handle targets reappearing, or rules moving group, when out-of-order is enabled. #14710
-* [ENHANCEMENT] Tools: add debug printouts to promtool rules unit testing #15196
-* [ENHANCEMENT] Scraping: support Created-Timestamp feature on native histograms. #14694
-* [BUGFIX] PromQL: Fix stddev+stdvar aggregations to always ignore native histograms. #14941
-* [BUGFIX] PromQL: Fix stddev+stdvar aggregations to treat Infinity consistently. #14941
-* [BUGFIX] OTLP receiver: Preserve colons when generating metric names in suffix adding mode (this mode is always enabled, unless one uses Prometheus as a library). #15251
-* [BUGFIX] Clamp functions: Ignore any points with native histograms. #15169
-
-## 3.0.0-beta.1 / 2024-10-09
-
-=======
->>>>>>> c5d009d5
 * [CHANGE] regexp `.` now matches all characters (performance improvement). #14505
 * [CHANGE] `holt_winters` is now called `double_exponential_smoothing` and moves behind the [experimental-promql-functions feature flag](https://prometheus.io/docs/prometheus/latest/feature_flags/#experimental-promql-functions). #14930
 * [CHANGE] API: The OTLP receiver endpoint can now be enabled using `--web.enable-otlp-receiver` instead of `--enable-feature=otlp-write-receiver`. #14894
