# Two histograms with 4 buckets each (x_sum and x_count not included,
# only buckets). Lowest bucket for one histogram < 0, for the other >
# 0. They have the same name, just separated by label. Not useful in
# practice, but can happen (if clients change bucketing), and the
# server has to cope with it.

# Test histogram.
load_with_nhcb 5m
	testhistogram_bucket{le="0.1", start="positive"}	0+5x10
	testhistogram_bucket{le=".2", start="positive"}		0+7x10
	testhistogram_bucket{le="1e0", start="positive"}	0+11x10
	testhistogram_bucket{le="+Inf", start="positive"}	0+12x10
	testhistogram_bucket{le="-.2", start="negative"}	0+1x10
	testhistogram_bucket{le="-0.1", start="negative"}	0+2x10
	testhistogram_bucket{le="0.3", start="negative"}	0+2x10
	testhistogram_bucket{le="+Inf", start="negative"}	0+3x10

# Another test histogram, where q(1/6), q(1/2), and q(5/6) are each in
# the middle of a bucket and should therefore be 1, 3, and 5,
# respectively.
load_with_nhcb 5m
	testhistogram2_bucket{le="0"}	 0+0x10
	testhistogram2_bucket{le="2"}	 0+1x10
	testhistogram2_bucket{le="4"}    0+2x10
	testhistogram2_bucket{le="6"}	 0+3x10
	testhistogram2_bucket{le="+Inf"} 0+3x10

# Another test histogram, this time without any observations in the +Inf bucket.
# This enables a meaningful calculation of standard deviation and variance.
load_with_nhcb 5m
	testhistogram3_bucket{le="0", start="positive"}	0+0x10
	testhistogram3_bucket{le="0.1", start="positive"}	0+5x10
	testhistogram3_bucket{le=".2", start="positive"}		0+7x10
	testhistogram3_bucket{le="1e0", start="positive"}	0+11x10
	testhistogram3_bucket{le="+Inf", start="positive"}	0+11x10
	testhistogram3_sum{start="positive"}	0+33x10
	testhistogram3_count{start="positive"}	0+11x10
	testhistogram3_bucket{le="-.25", start="negative"}	0+0x10
	testhistogram3_bucket{le="-.2", start="negative"}	0+1x10
	testhistogram3_bucket{le="-0.1", start="negative"}	0+2x10
	testhistogram3_bucket{le="0.3", start="negative"}	0+2x10
	testhistogram3_bucket{le="+Inf", start="negative"}	0+2x10
	testhistogram3_sum{start="negative"}	0+8x10
	testhistogram3_count{start="negative"}	0+2x10

# Now a more realistic histogram per job and instance to test aggregation.
load_with_nhcb 5m
	request_duration_seconds_bucket{job="job1", instance="ins1", le="0.1"}	0+1x10
	request_duration_seconds_bucket{job="job1", instance="ins1", le="0.2"}	0+3x10
	request_duration_seconds_bucket{job="job1", instance="ins1", le="+Inf"}	0+4x10
	request_duration_seconds_bucket{job="job1", instance="ins2", le="0.1"}	0+2x10
	request_duration_seconds_bucket{job="job1", instance="ins2", le="0.2"}	0+5x10
	request_duration_seconds_bucket{job="job1", instance="ins2", le="+Inf"}	0+6x10
	request_duration_seconds_bucket{job="job2", instance="ins1", le="0.1"}	0+3x10
	request_duration_seconds_bucket{job="job2", instance="ins1", le="0.2"}	0+4x10
	request_duration_seconds_bucket{job="job2", instance="ins1", le="+Inf"}	0+6x10
	request_duration_seconds_bucket{job="job2", instance="ins2", le="0.1"}	0+4x10
	request_duration_seconds_bucket{job="job2", instance="ins2", le="0.2"}	0+7x10
	request_duration_seconds_bucket{job="job2", instance="ins2", le="+Inf"}	0+9x10

# Different le representations in one histogram.
load_with_nhcb 5m
	mixed_bucket{job="job1", instance="ins1", le="0.1"}	0+1x10
	mixed_bucket{job="job1", instance="ins1", le="0.2"}	0+1x10
	mixed_bucket{job="job1", instance="ins1", le="2e-1"}	0+1x10
	mixed_bucket{job="job1", instance="ins1", le="2.0e-1"}	0+1x10
	mixed_bucket{job="job1", instance="ins1", le="+Inf"}	0+4x10
	mixed_bucket{job="job1", instance="ins2", le="+inf"}	0+0x10
	mixed_bucket{job="job1", instance="ins2", le="+Inf"}	0+0x10

# Test histogram_count.
eval instant at 50m histogram_count(testhistogram3)
	{start="positive"} 110
	{start="negative"} 20

# Classic way of accessing the count still works.
eval instant at 50m testhistogram3_count
	testhistogram3_count{start="positive"} 110
	testhistogram3_count{start="negative"} 20

# Test histogram_sum.
eval instant at 50m histogram_sum(testhistogram3)
	{start="positive"} 330
	{start="negative"} 80

# Classic way of accessing the sum still works.
eval instant at 50m testhistogram3_sum
	testhistogram3_sum{start="positive"} 330
	testhistogram3_sum{start="negative"} 80

# Test histogram_avg. This has no classic equivalent.
eval instant at 50m histogram_avg(testhistogram3)
	{start="positive"} 3
	{start="negative"} 4

# Test histogram_stddev. This has no classic equivalent.
eval instant at 50m histogram_stddev(testhistogram3)
	{start="positive"} 2.8189265757336734
	{start="negative"} 4.182715937754936

# Test histogram_stdvar. This has no classic equivalent.
eval instant at 50m histogram_stdvar(testhistogram3)
	{start="positive"} 7.946347039377573
	{start="negative"} 17.495112615949154

# Test histogram_fraction.

eval instant at 50m histogram_fraction(0, 0.2, testhistogram3)
	{start="positive"} 0.6363636363636364
	{start="negative"} 0
	
eval instant at 50m histogram_fraction(0, 0.2, rate(testhistogram3[10m]))
	{start="positive"} 0.6363636363636364
	{start="negative"} 0

# In the classic histogram, we can access the corresponding bucket (if
# it exists) and divide by the count to get the same result.

eval instant at 50m testhistogram3_bucket{le=".2"} / ignoring(le) testhistogram3_count
	{start="positive"} 0.6363636363636364
	
eval instant at 50m rate(testhistogram3_bucket{le=".2"}[5m]) / ignoring(le) rate(testhistogram3_count[5m])
	{start="positive"} 0.6363636363636364

# Test histogram_quantile, native and classic.

eval instant at 50m histogram_quantile(0, testhistogram3)
	{start="positive"} 0
	{start="negative"} -0.25

eval instant at 50m histogram_quantile(0, testhistogram3_bucket)
	{start="positive"} 0
	{start="negative"} -0.25

eval instant at 50m histogram_quantile(0.25, testhistogram3)
	{start="positive"} 0.055
	{start="negative"} -0.225

eval instant at 50m histogram_quantile(0.25, testhistogram3_bucket)
	{start="positive"} 0.055
	{start="negative"} -0.225

eval instant at 50m histogram_quantile(0.5, testhistogram3)
	{start="positive"} 0.125
	{start="negative"} -0.2

eval instant at 50m histogram_quantile(0.5, testhistogram3_bucket)
	{start="positive"} 0.125
	{start="negative"} -0.2

eval instant at 50m histogram_quantile(0.75, testhistogram3)
	{start="positive"} 0.45
	{start="negative"} -0.15

eval instant at 50m histogram_quantile(0.75, testhistogram3_bucket)
	{start="positive"} 0.45
	{start="negative"} -0.15

eval instant at 50m histogram_quantile(1, testhistogram3)
	{start="positive"} 1
	{start="negative"} -0.1

eval instant at 50m histogram_quantile(1, testhistogram3_bucket)
	{start="positive"} 1
	{start="negative"} -0.1

# Quantile too low.

eval_warn instant at 50m histogram_quantile(-0.1, testhistogram)
	{start="positive"} -Inf
	{start="negative"} -Inf

eval_warn instant at 50m histogram_quantile(-0.1, testhistogram_bucket)
	{start="positive"} -Inf
	{start="negative"} -Inf

# Quantile too high.

eval_warn instant at 50m histogram_quantile(1.01, testhistogram)
	{start="positive"} +Inf
	{start="negative"} +Inf

eval_warn instant at 50m histogram_quantile(1.01, testhistogram_bucket)
	{start="positive"} +Inf
	{start="negative"} +Inf

# Quantile invalid.

eval_warn instant at 50m histogram_quantile(NaN, testhistogram)
	{start="positive"} NaN
	{start="negative"} NaN

eval_warn instant at 50m histogram_quantile(NaN, testhistogram_bucket)
	{start="positive"} NaN
	{start="negative"} NaN

# Quantile value in lowest bucket.

eval instant at 50m histogram_quantile(0, testhistogram)
	{start="positive"} 0
	{start="negative"} -0.2

eval instant at 50m histogram_quantile(0, testhistogram_bucket)
	{start="positive"} 0
	{start="negative"} -0.2

# Quantile value in highest bucket.

eval instant at 50m histogram_quantile(1, testhistogram)
	{start="positive"} 1
	{start="negative"} 0.3

eval instant at 50m histogram_quantile(1, testhistogram_bucket)
	{start="positive"} 1
	{start="negative"} 0.3

# Finally some useful quantiles.

eval instant at 50m histogram_quantile(0.2, testhistogram)
	{start="positive"} 0.048
	{start="negative"} -0.2

eval instant at 50m histogram_quantile(0.2, testhistogram_bucket)
	{start="positive"} 0.048
	{start="negative"} -0.2

eval instant at 50m histogram_quantile(0.5, testhistogram)
	{start="positive"} 0.15
	{start="negative"} -0.15

eval instant at 50m histogram_quantile(0.5, testhistogram_bucket)
	{start="positive"} 0.15
	{start="negative"} -0.15

eval instant at 50m histogram_quantile(0.8, testhistogram)
	{start="positive"} 0.72
	{start="negative"} 0.3

eval instant at 50m histogram_quantile(0.8, testhistogram_bucket)
	{start="positive"} 0.72
	{start="negative"} 0.3

# More realistic with rates.
<<<<<<< HEAD
eval instant at 50m histogram_quantile(0.2, rate(testhistogram_bucket[10m]))
	{start="positive"} 0.048
	{start="negative"} -0.2

eval instant at 50m histogram_quantile(0.5, rate(testhistogram_bucket[10m]))
	{start="positive"} 0.15
	{start="negative"} -0.15

eval instant at 50m histogram_quantile(0.8, rate(testhistogram_bucket[10m]))
=======

eval instant at 50m histogram_quantile(0.2, rate(testhistogram[5m]))
	{start="positive"} 0.048
	{start="negative"} -0.2

eval instant at 50m histogram_quantile(0.2, rate(testhistogram_bucket[5m]))
	{start="positive"} 0.048
	{start="negative"} -0.2

eval instant at 50m histogram_quantile(0.5, rate(testhistogram[5m]))
	{start="positive"} 0.15
	{start="negative"} -0.15

eval instant at 50m histogram_quantile(0.5, rate(testhistogram_bucket[5m]))
	{start="positive"} 0.15
	{start="negative"} -0.15

eval instant at 50m histogram_quantile(0.8, rate(testhistogram[5m]))
	{start="positive"} 0.72
	{start="negative"} 0.3

eval instant at 50m histogram_quantile(0.8, rate(testhistogram_bucket[5m]))
>>>>>>> b75e6353
	{start="positive"} 0.72
	{start="negative"} 0.3

# Want results exactly in the middle of the bucket.

eval instant at 7m histogram_quantile(1./6., testhistogram2)
	{} 1

eval instant at 7m histogram_quantile(1./6., testhistogram2_bucket)
	{} 1

eval instant at 7m histogram_quantile(0.5, testhistogram2)
	{} 3

eval instant at 7m histogram_quantile(0.5, testhistogram2_bucket)
	{} 3

eval instant at 7m histogram_quantile(5./6., testhistogram2)
	{} 5

eval instant at 7m histogram_quantile(5./6., testhistogram2_bucket)
	{} 5

eval instant at 47m histogram_quantile(1./6., rate(testhistogram2[15m]))
	{} 1

eval instant at 47m histogram_quantile(1./6., rate(testhistogram2_bucket[15m]))
	{} 1

eval instant at 47m histogram_quantile(0.5, rate(testhistogram2[15m]))
	{} 3

eval instant at 47m histogram_quantile(0.5, rate(testhistogram2_bucket[15m]))
	{} 3

eval instant at 47m histogram_quantile(5./6., rate(testhistogram2[15m]))
	{} 5

eval instant at 47m histogram_quantile(5./6., rate(testhistogram2_bucket[15m]))
	{} 5

<<<<<<< HEAD
# Aggregated histogram: Everything in one.
eval instant at 50m histogram_quantile(0.3, sum(rate(request_duration_seconds_bucket[10m])) by (le))
	{} 0.075

eval instant at 50m histogram_quantile(0.5, sum(rate(request_duration_seconds_bucket[10m])) by (le))
	{} 0.1277777777777778

# Aggregated histogram: Everything in one. Now with avg, which does not change anything.
eval instant at 50m histogram_quantile(0.3, avg(rate(request_duration_seconds_bucket[10m])) by (le))
	{} 0.075

eval instant at 50m histogram_quantile(0.5, avg(rate(request_duration_seconds_bucket[10m])) by (le))
	{} 0.12777777777777778

# Aggregated histogram: By instance.
eval instant at 50m histogram_quantile(0.3, sum(rate(request_duration_seconds_bucket[10m])) by (le, instance))
	{instance="ins1"} 0.075
	{instance="ins2"} 0.075

eval instant at 50m histogram_quantile(0.5, sum(rate(request_duration_seconds_bucket[10m])) by (le, instance))
=======
# Aggregated histogram: Everything in one. Note how native histograms
# don't require aggregation by le.

eval instant at 50m histogram_quantile(0.3, sum(rate(request_duration_seconds[5m])))
	{} 0.075

eval instant at 50m histogram_quantile(0.3, sum(rate(request_duration_seconds_bucket[5m])) by (le))
	{} 0.075

eval instant at 50m histogram_quantile(0.5, sum(rate(request_duration_seconds[5m])))
	{} 0.1277777777777778

eval instant at 50m histogram_quantile(0.5, sum(rate(request_duration_seconds_bucket[5m])) by (le))
	{} 0.1277777777777778

# Aggregated histogram: Everything in one. Now with avg, which does not change anything.

eval instant at 50m histogram_quantile(0.3, avg(rate(request_duration_seconds[5m])))
	{} 0.075

eval instant at 50m histogram_quantile(0.3, avg(rate(request_duration_seconds_bucket[5m])) by (le))
	{} 0.075

eval instant at 50m histogram_quantile(0.5, avg(rate(request_duration_seconds[5m])))
	{} 0.12777777777777778

eval instant at 50m histogram_quantile(0.5, avg(rate(request_duration_seconds_bucket[5m])) by (le))
	{} 0.12777777777777778

# Aggregated histogram: By instance.

eval instant at 50m histogram_quantile(0.3, sum(rate(request_duration_seconds[5m])) by (instance))
	{instance="ins1"} 0.075
	{instance="ins2"} 0.075

eval instant at 50m histogram_quantile(0.3, sum(rate(request_duration_seconds_bucket[5m])) by (le, instance))
	{instance="ins1"} 0.075
	{instance="ins2"} 0.075

eval instant at 50m histogram_quantile(0.5, sum(rate(request_duration_seconds[5m])) by (instance))
	{instance="ins1"} 0.1333333333
	{instance="ins2"} 0.125

eval instant at 50m histogram_quantile(0.5, sum(rate(request_duration_seconds_bucket[5m])) by (le, instance))
>>>>>>> b75e6353
	{instance="ins1"} 0.1333333333
	{instance="ins2"} 0.125

# Aggregated histogram: By job.
<<<<<<< HEAD
eval instant at 50m histogram_quantile(0.3, sum(rate(request_duration_seconds_bucket[10m])) by (le, job))
	{job="job1"} 0.1
	{job="job2"} 0.0642857142857143

eval instant at 50m histogram_quantile(0.5, sum(rate(request_duration_seconds_bucket[10m])) by (le, job))
=======

eval instant at 50m histogram_quantile(0.3, sum(rate(request_duration_seconds[5m])) by (job))
	{job="job1"} 0.1
	{job="job2"} 0.0642857142857143

eval instant at 50m histogram_quantile(0.3, sum(rate(request_duration_seconds_bucket[5m])) by (le, job))
	{job="job1"} 0.1
	{job="job2"} 0.0642857142857143

eval instant at 50m histogram_quantile(0.5, sum(rate(request_duration_seconds[5m])) by (job))
	{job="job1"} 0.14
	{job="job2"} 0.1125

eval instant at 50m histogram_quantile(0.5, sum(rate(request_duration_seconds_bucket[5m])) by (le, job))
>>>>>>> b75e6353
	{job="job1"} 0.14
	{job="job2"} 0.1125

# Aggregated histogram: By job and instance.
<<<<<<< HEAD
eval instant at 50m histogram_quantile(0.3, sum(rate(request_duration_seconds_bucket[10m])) by (le, job, instance))
=======

eval instant at 50m histogram_quantile(0.3, sum(rate(request_duration_seconds[5m])) by (job, instance))
	{instance="ins1", job="job1"} 0.11
	{instance="ins2", job="job1"} 0.09
	{instance="ins1", job="job2"} 0.06
	{instance="ins2", job="job2"} 0.0675

eval instant at 50m histogram_quantile(0.3, sum(rate(request_duration_seconds_bucket[5m])) by (le, job, instance))
>>>>>>> b75e6353
	{instance="ins1", job="job1"} 0.11
	{instance="ins2", job="job1"} 0.09
	{instance="ins1", job="job2"} 0.06
	{instance="ins2", job="job2"} 0.0675

<<<<<<< HEAD
eval instant at 50m histogram_quantile(0.5, sum(rate(request_duration_seconds_bucket[10m])) by (le, job, instance))
=======
eval instant at 50m histogram_quantile(0.5, sum(rate(request_duration_seconds[5m])) by (job, instance))
	{instance="ins1", job="job1"} 0.15
	{instance="ins2", job="job1"} 0.1333333333333333
	{instance="ins1", job="job2"} 0.1
	{instance="ins2", job="job2"} 0.1166666666666667

eval instant at 50m histogram_quantile(0.5, sum(rate(request_duration_seconds_bucket[5m])) by (le, job, instance))
>>>>>>> b75e6353
	{instance="ins1", job="job1"} 0.15
	{instance="ins2", job="job1"} 0.1333333333333333
	{instance="ins1", job="job2"} 0.1
	{instance="ins2", job="job2"} 0.1166666666666667

# The unaggregated histogram for comparison. Same result as the previous one.
<<<<<<< HEAD
eval instant at 50m histogram_quantile(0.3, rate(request_duration_seconds_bucket[10m]))
=======

eval instant at 50m histogram_quantile(0.3, rate(request_duration_seconds[5m]))
	{instance="ins1", job="job1"} 0.11
	{instance="ins2", job="job1"} 0.09
	{instance="ins1", job="job2"} 0.06
	{instance="ins2", job="job2"} 0.0675

eval instant at 50m histogram_quantile(0.3, rate(request_duration_seconds_bucket[5m]))
>>>>>>> b75e6353
	{instance="ins1", job="job1"} 0.11
	{instance="ins2", job="job1"} 0.09
	{instance="ins1", job="job2"} 0.06
	{instance="ins2", job="job2"} 0.0675

<<<<<<< HEAD
eval instant at 50m histogram_quantile(0.5, rate(request_duration_seconds_bucket[10m]))
=======
eval instant at 50m histogram_quantile(0.5, rate(request_duration_seconds[5m]))
	{instance="ins1", job="job1"} 0.15
	{instance="ins2", job="job1"} 0.13333333333333333
	{instance="ins1", job="job2"} 0.1
	{instance="ins2", job="job2"} 0.11666666666666667

eval instant at 50m histogram_quantile(0.5, rate(request_duration_seconds_bucket[5m]))
>>>>>>> b75e6353
	{instance="ins1", job="job1"} 0.15
	{instance="ins2", job="job1"} 0.13333333333333333
	{instance="ins1", job="job2"} 0.1
	{instance="ins2", job="job2"} 0.11666666666666667

# All NHCBs summed into one.
eval instant at 50m sum(request_duration_seconds)
	{} {{schema:-53 count:250 custom_values:[0.1 0.2] buckets:[100 90 60]}}

# A histogram with nonmonotonic bucket counts. This may happen when recording
# rule evaluation or federation races scrape ingestion, causing some buckets
# counts to be derived from fewer samples.

load 5m
    nonmonotonic_bucket{le="0.1"}   0+2x10
    nonmonotonic_bucket{le="1"}     0+1x10
    nonmonotonic_bucket{le="10"}    0+5x10
    nonmonotonic_bucket{le="100"}   0+4x10
    nonmonotonic_bucket{le="1000"}  0+9x10
    nonmonotonic_bucket{le="+Inf"}  0+8x10

# Nonmonotonic buckets
eval instant at 50m histogram_quantile(0.01, nonmonotonic_bucket)
    {} 0.0045

eval instant at 50m histogram_quantile(0.5, nonmonotonic_bucket)
    {} 8.5

eval instant at 50m histogram_quantile(0.99, nonmonotonic_bucket)
    {} 979.75

# Buckets with different representations of the same upper bound.
eval instant at 50m histogram_quantile(0.5, rate(mixed_bucket[10m]))
	{instance="ins1", job="job1"} 0.15
	{instance="ins2", job="job1"} NaN

eval instant at 50m histogram_quantile(0.5, rate(mixed[10m]))
	{instance="ins1", job="job1"} 0.2
	{instance="ins2", job="job1"} NaN

eval instant at 50m histogram_quantile(0.75, rate(mixed_bucket[10m]))
	{instance="ins1", job="job1"} 0.2
	{instance="ins2", job="job1"} NaN

eval instant at 50m histogram_quantile(1, rate(mixed_bucket[10m]))
	{instance="ins1", job="job1"} 0.2
	{instance="ins2", job="job1"} NaN

load_with_nhcb 5m
	empty_bucket{le="0.1", job="job1", instance="ins1"}    0x10
	empty_bucket{le="0.2", job="job1", instance="ins1"}    0x10
	empty_bucket{le="+Inf", job="job1", instance="ins1"}   0x10

eval instant at 50m histogram_quantile(0.2, rate(empty_bucket[10m]))
	{instance="ins1", job="job1"} NaN

# Load a duplicate histogram with a different name to test failure scenario on multiple histograms with the same label set.
# https://github.com/prometheus/prometheus/issues/9910
load_with_nhcb 5m
	request_duration_seconds2_bucket{job="job1", instance="ins1", le="0.1"}	 0+1x10
	request_duration_seconds2_bucket{job="job1", instance="ins1", le="0.2"}	 0+3x10
	request_duration_seconds2_bucket{job="job1", instance="ins1", le="+Inf"} 0+4x10

eval_fail instant at 50m histogram_quantile(0.99, {__name__=~"request_duration_seconds\\d*_bucket"})

eval_fail instant at 50m histogram_quantile(0.99, {__name__=~"request_duration_seconds\\d*"})<|MERGE_RESOLUTION|>--- conflicted
+++ resolved
@@ -108,7 +108,7 @@
 eval instant at 50m histogram_fraction(0, 0.2, testhistogram3)
 	{start="positive"} 0.6363636363636364
 	{start="negative"} 0
-	
+
 eval instant at 50m histogram_fraction(0, 0.2, rate(testhistogram3[10m]))
 	{start="positive"} 0.6363636363636364
 	{start="negative"} 0
@@ -118,8 +118,8 @@
 
 eval instant at 50m testhistogram3_bucket{le=".2"} / ignoring(le) testhistogram3_count
 	{start="positive"} 0.6363636363636364
-	
-eval instant at 50m rate(testhistogram3_bucket{le=".2"}[5m]) / ignoring(le) rate(testhistogram3_count[5m])
+
+eval instant at 50m rate(testhistogram3_bucket{le=".2"}[10m]) / ignoring(le) rate(testhistogram3_count[10m])
 	{start="positive"} 0.6363636363636364
 
 # Test histogram_quantile, native and classic.
@@ -241,40 +241,27 @@
 	{start="negative"} 0.3
 
 # More realistic with rates.
-<<<<<<< HEAD
+eval instant at 50m histogram_quantile(0.2, rate(testhistogram[10m]))
+	{start="positive"} 0.048
+	{start="negative"} -0.2
+
 eval instant at 50m histogram_quantile(0.2, rate(testhistogram_bucket[10m]))
 	{start="positive"} 0.048
 	{start="negative"} -0.2
 
+eval instant at 50m histogram_quantile(0.5, rate(testhistogram[10m]))
+	{start="positive"} 0.15
+	{start="negative"} -0.15
+
 eval instant at 50m histogram_quantile(0.5, rate(testhistogram_bucket[10m]))
 	{start="positive"} 0.15
 	{start="negative"} -0.15
 
+eval instant at 50m histogram_quantile(0.8, rate(testhistogram[10m]))
+	{start="positive"} 0.72
+	{start="negative"} 0.3
+
 eval instant at 50m histogram_quantile(0.8, rate(testhistogram_bucket[10m]))
-=======
-
-eval instant at 50m histogram_quantile(0.2, rate(testhistogram[5m]))
-	{start="positive"} 0.048
-	{start="negative"} -0.2
-
-eval instant at 50m histogram_quantile(0.2, rate(testhistogram_bucket[5m]))
-	{start="positive"} 0.048
-	{start="negative"} -0.2
-
-eval instant at 50m histogram_quantile(0.5, rate(testhistogram[5m]))
-	{start="positive"} 0.15
-	{start="negative"} -0.15
-
-eval instant at 50m histogram_quantile(0.5, rate(testhistogram_bucket[5m]))
-	{start="positive"} 0.15
-	{start="negative"} -0.15
-
-eval instant at 50m histogram_quantile(0.8, rate(testhistogram[5m]))
-	{start="positive"} 0.72
-	{start="negative"} 0.3
-
-eval instant at 50m histogram_quantile(0.8, rate(testhistogram_bucket[5m]))
->>>>>>> b75e6353
 	{start="positive"} 0.72
 	{start="negative"} 0.3
 
@@ -316,165 +303,115 @@
 eval instant at 47m histogram_quantile(5./6., rate(testhistogram2_bucket[15m]))
 	{} 5
 
-<<<<<<< HEAD
-# Aggregated histogram: Everything in one.
+# Aggregated histogram: Everything in one. Note how native histograms
+# don't require aggregation by le.
+
+eval instant at 50m histogram_quantile(0.3, sum(rate(request_duration_seconds[10m])))
+	{} 0.075
+
 eval instant at 50m histogram_quantile(0.3, sum(rate(request_duration_seconds_bucket[10m])) by (le))
 	{} 0.075
 
+eval instant at 50m histogram_quantile(0.5, sum(rate(request_duration_seconds[10m])))
+	{} 0.1277777777777778
+
 eval instant at 50m histogram_quantile(0.5, sum(rate(request_duration_seconds_bucket[10m])) by (le))
 	{} 0.1277777777777778
 
 # Aggregated histogram: Everything in one. Now with avg, which does not change anything.
+
+eval instant at 50m histogram_quantile(0.3, avg(rate(request_duration_seconds[10m])))
+	{} 0.075
+
 eval instant at 50m histogram_quantile(0.3, avg(rate(request_duration_seconds_bucket[10m])) by (le))
 	{} 0.075
 
+eval instant at 50m histogram_quantile(0.5, avg(rate(request_duration_seconds[10m])))
+	{} 0.12777777777777778
+
 eval instant at 50m histogram_quantile(0.5, avg(rate(request_duration_seconds_bucket[10m])) by (le))
 	{} 0.12777777777777778
 
 # Aggregated histogram: By instance.
+
+eval instant at 50m histogram_quantile(0.3, sum(rate(request_duration_seconds[10m])) by (instance))
+	{instance="ins1"} 0.075
+	{instance="ins2"} 0.075
+
 eval instant at 50m histogram_quantile(0.3, sum(rate(request_duration_seconds_bucket[10m])) by (le, instance))
 	{instance="ins1"} 0.075
 	{instance="ins2"} 0.075
 
-eval instant at 50m histogram_quantile(0.5, sum(rate(request_duration_seconds_bucket[10m])) by (le, instance))
-=======
-# Aggregated histogram: Everything in one. Note how native histograms
-# don't require aggregation by le.
-
-eval instant at 50m histogram_quantile(0.3, sum(rate(request_duration_seconds[5m])))
-	{} 0.075
-
-eval instant at 50m histogram_quantile(0.3, sum(rate(request_duration_seconds_bucket[5m])) by (le))
-	{} 0.075
-
-eval instant at 50m histogram_quantile(0.5, sum(rate(request_duration_seconds[5m])))
-	{} 0.1277777777777778
-
-eval instant at 50m histogram_quantile(0.5, sum(rate(request_duration_seconds_bucket[5m])) by (le))
-	{} 0.1277777777777778
-
-# Aggregated histogram: Everything in one. Now with avg, which does not change anything.
-
-eval instant at 50m histogram_quantile(0.3, avg(rate(request_duration_seconds[5m])))
-	{} 0.075
-
-eval instant at 50m histogram_quantile(0.3, avg(rate(request_duration_seconds_bucket[5m])) by (le))
-	{} 0.075
-
-eval instant at 50m histogram_quantile(0.5, avg(rate(request_duration_seconds[5m])))
-	{} 0.12777777777777778
-
-eval instant at 50m histogram_quantile(0.5, avg(rate(request_duration_seconds_bucket[5m])) by (le))
-	{} 0.12777777777777778
-
-# Aggregated histogram: By instance.
-
-eval instant at 50m histogram_quantile(0.3, sum(rate(request_duration_seconds[5m])) by (instance))
-	{instance="ins1"} 0.075
-	{instance="ins2"} 0.075
-
-eval instant at 50m histogram_quantile(0.3, sum(rate(request_duration_seconds_bucket[5m])) by (le, instance))
-	{instance="ins1"} 0.075
-	{instance="ins2"} 0.075
-
-eval instant at 50m histogram_quantile(0.5, sum(rate(request_duration_seconds[5m])) by (instance))
+eval instant at 50m histogram_quantile(0.5, sum(rate(request_duration_seconds[10m])) by (instance))
 	{instance="ins1"} 0.1333333333
 	{instance="ins2"} 0.125
 
-eval instant at 50m histogram_quantile(0.5, sum(rate(request_duration_seconds_bucket[5m])) by (le, instance))
->>>>>>> b75e6353
+eval instant at 50m histogram_quantile(0.5, sum(rate(request_duration_seconds_bucket[10m])) by (le, instance))
 	{instance="ins1"} 0.1333333333
 	{instance="ins2"} 0.125
 
 # Aggregated histogram: By job.
-<<<<<<< HEAD
+eval instant at 50m histogram_quantile(0.3, sum(rate(request_duration_seconds[10m])) by (job))
+	{job="job1"} 0.1
+	{job="job2"} 0.0642857142857143
+
 eval instant at 50m histogram_quantile(0.3, sum(rate(request_duration_seconds_bucket[10m])) by (le, job))
 	{job="job1"} 0.1
 	{job="job2"} 0.0642857142857143
 
-eval instant at 50m histogram_quantile(0.5, sum(rate(request_duration_seconds_bucket[10m])) by (le, job))
-=======
-
-eval instant at 50m histogram_quantile(0.3, sum(rate(request_duration_seconds[5m])) by (job))
-	{job="job1"} 0.1
-	{job="job2"} 0.0642857142857143
-
-eval instant at 50m histogram_quantile(0.3, sum(rate(request_duration_seconds_bucket[5m])) by (le, job))
-	{job="job1"} 0.1
-	{job="job2"} 0.0642857142857143
-
-eval instant at 50m histogram_quantile(0.5, sum(rate(request_duration_seconds[5m])) by (job))
+eval instant at 50m histogram_quantile(0.5, sum(rate(request_duration_seconds[10m])) by (job))
 	{job="job1"} 0.14
 	{job="job2"} 0.1125
 
-eval instant at 50m histogram_quantile(0.5, sum(rate(request_duration_seconds_bucket[5m])) by (le, job))
->>>>>>> b75e6353
+eval instant at 50m histogram_quantile(0.5, sum(rate(request_duration_seconds_bucket[10m])) by (le, job))
 	{job="job1"} 0.14
 	{job="job2"} 0.1125
 
 # Aggregated histogram: By job and instance.
-<<<<<<< HEAD
-eval instant at 50m histogram_quantile(0.3, sum(rate(request_duration_seconds_bucket[10m])) by (le, job, instance))
-=======
-
-eval instant at 50m histogram_quantile(0.3, sum(rate(request_duration_seconds[5m])) by (job, instance))
+eval instant at 50m histogram_quantile(0.3, sum(rate(request_duration_seconds[10m])) by (job, instance))
 	{instance="ins1", job="job1"} 0.11
 	{instance="ins2", job="job1"} 0.09
 	{instance="ins1", job="job2"} 0.06
 	{instance="ins2", job="job2"} 0.0675
 
-eval instant at 50m histogram_quantile(0.3, sum(rate(request_duration_seconds_bucket[5m])) by (le, job, instance))
->>>>>>> b75e6353
+eval instant at 50m histogram_quantile(0.3, sum(rate(request_duration_seconds_bucket[10m])) by (le, job, instance))
 	{instance="ins1", job="job1"} 0.11
 	{instance="ins2", job="job1"} 0.09
 	{instance="ins1", job="job2"} 0.06
 	{instance="ins2", job="job2"} 0.0675
 
-<<<<<<< HEAD
-eval instant at 50m histogram_quantile(0.5, sum(rate(request_duration_seconds_bucket[10m])) by (le, job, instance))
-=======
-eval instant at 50m histogram_quantile(0.5, sum(rate(request_duration_seconds[5m])) by (job, instance))
+eval instant at 50m histogram_quantile(0.5, sum(rate(request_duration_seconds[10m])) by (job, instance))
 	{instance="ins1", job="job1"} 0.15
 	{instance="ins2", job="job1"} 0.1333333333333333
 	{instance="ins1", job="job2"} 0.1
 	{instance="ins2", job="job2"} 0.1166666666666667
 
-eval instant at 50m histogram_quantile(0.5, sum(rate(request_duration_seconds_bucket[5m])) by (le, job, instance))
->>>>>>> b75e6353
+eval instant at 50m histogram_quantile(0.5, sum(rate(request_duration_seconds_bucket[10m])) by (le, job, instance))
 	{instance="ins1", job="job1"} 0.15
 	{instance="ins2", job="job1"} 0.1333333333333333
 	{instance="ins1", job="job2"} 0.1
 	{instance="ins2", job="job2"} 0.1166666666666667
 
 # The unaggregated histogram for comparison. Same result as the previous one.
-<<<<<<< HEAD
-eval instant at 50m histogram_quantile(0.3, rate(request_duration_seconds_bucket[10m]))
-=======
-
-eval instant at 50m histogram_quantile(0.3, rate(request_duration_seconds[5m]))
+eval instant at 50m histogram_quantile(0.3, rate(request_duration_seconds[10m]))
 	{instance="ins1", job="job1"} 0.11
 	{instance="ins2", job="job1"} 0.09
 	{instance="ins1", job="job2"} 0.06
 	{instance="ins2", job="job2"} 0.0675
 
-eval instant at 50m histogram_quantile(0.3, rate(request_duration_seconds_bucket[5m]))
->>>>>>> b75e6353
+eval instant at 50m histogram_quantile(0.3, rate(request_duration_seconds_bucket[10m]))
 	{instance="ins1", job="job1"} 0.11
 	{instance="ins2", job="job1"} 0.09
 	{instance="ins1", job="job2"} 0.06
 	{instance="ins2", job="job2"} 0.0675
 
-<<<<<<< HEAD
-eval instant at 50m histogram_quantile(0.5, rate(request_duration_seconds_bucket[10m]))
-=======
-eval instant at 50m histogram_quantile(0.5, rate(request_duration_seconds[5m]))
+eval instant at 50m histogram_quantile(0.5, rate(request_duration_seconds[10m]))
 	{instance="ins1", job="job1"} 0.15
 	{instance="ins2", job="job1"} 0.13333333333333333
 	{instance="ins1", job="job2"} 0.1
 	{instance="ins2", job="job2"} 0.11666666666666667
 
-eval instant at 50m histogram_quantile(0.5, rate(request_duration_seconds_bucket[5m]))
->>>>>>> b75e6353
+eval instant at 50m histogram_quantile(0.5, rate(request_duration_seconds_bucket[10m]))
 	{instance="ins1", job="job1"} 0.15
 	{instance="ins2", job="job1"} 0.13333333333333333
 	{instance="ins1", job="job2"} 0.1
