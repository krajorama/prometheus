load 5m
	http_requests{job="api-server", instance="0", group="production"}	0+10x10
	http_requests{job="api-server", instance="1", group="production"}	0+20x10
	http_requests{job="api-server", instance="0", group="canary"}		0+30x10
	http_requests{job="api-server", instance="1", group="canary"}		0+40x10
	http_requests{job="app-server", instance="0", group="production"}	0+50x10
	http_requests{job="app-server", instance="1", group="production"}	0+60x10
	http_requests{job="app-server", instance="0", group="canary"}		0+70x10
	http_requests{job="app-server", instance="1", group="canary"}		0+80x10
    http_requests_histogram{job="app-server", instance="1", group="production"} {{schema:1 sum:15 count:10 buckets:[3 2 5 7 9]}}x11

load 5m
	vector_matching_a{l="x"} 0+1x100
	vector_matching_a{l="y"} 0+2x50
	vector_matching_b{l="x"} 0+4x25


eval instant at 50m SUM(http_requests) BY (job) - COUNT(http_requests) BY (job)
	{job="api-server"} 996
	{job="app-server"} 2596

eval instant at 50m 2 - SUM(http_requests) BY (job)
	{job="api-server"} -998
	{job="app-server"} -2598

eval instant at 50m -http_requests{job="api-server",instance="0",group="production"}
  {job="api-server",instance="0",group="production"} -100

eval instant at 50m +http_requests{job="api-server",instance="0",group="production"}
  http_requests{job="api-server",instance="0",group="production"} 100

eval instant at 50m - - - SUM(http_requests) BY (job)
	{job="api-server"} -1000
	{job="app-server"} -2600

eval instant at 50m - - - 1
  -1

eval instant at 50m -2^---1*3
  -1.5

eval instant at 50m 2/-2^---1*3+2
  -10

eval instant at 50m -10^3 * - SUM(http_requests) BY (job) ^ -1
	{job="api-server"} 1
	{job="app-server"} 0.38461538461538464

eval instant at 50m 1000 / SUM(http_requests) BY (job)
	{job="api-server"} 1
	{job="app-server"} 0.38461538461538464

eval instant at 50m SUM(http_requests) BY (job) - 2
	{job="api-server"} 998
	{job="app-server"} 2598

eval instant at 50m SUM(http_requests) BY (job) % 3
	{job="api-server"} 1
	{job="app-server"} 2

eval instant at 50m SUM(http_requests) BY (job) % 0.3
	{job="api-server"} 0.1
	{job="app-server"} 0.2

eval instant at 50m SUM(http_requests) BY (job) ^ 2
	{job="api-server"} 1000000
	{job="app-server"} 6760000

eval instant at 50m SUM(http_requests) BY (job) % 3 ^ 2
	{job="api-server"} 1
	{job="app-server"} 8

eval instant at 50m SUM(http_requests) BY (job) % 2 ^ (3 ^ 2)
	{job="api-server"} 488
	{job="app-server"} 40

eval instant at 50m SUM(http_requests) BY (job) % 2 ^ 3 ^ 2
	{job="api-server"} 488
	{job="app-server"} 40

eval instant at 50m SUM(http_requests) BY (job) % 2 ^ 3 ^ 2 ^ 2
	{job="api-server"} 1000
	{job="app-server"} 2600

eval instant at 50m COUNT(http_requests) BY (job) ^ COUNT(http_requests) BY (job)
	{job="api-server"} 256
	{job="app-server"} 256

eval instant at 50m SUM(http_requests) BY (job) / 0
	{job="api-server"} +Inf
	{job="app-server"} +Inf

eval instant at 50m http_requests{group="canary", instance="0", job="api-server"} / 0
	{group="canary", instance="0", job="api-server"} +Inf

eval instant at 50m -1 * http_requests{group="canary", instance="0", job="api-server"} / 0
	{group="canary", instance="0", job="api-server"} -Inf

eval instant at 50m 0 * http_requests{group="canary", instance="0", job="api-server"} / 0
	{group="canary", instance="0", job="api-server"} NaN

eval instant at 50m 0 * http_requests{group="canary", instance="0", job="api-server"} % 0
	{group="canary", instance="0", job="api-server"} NaN

eval instant at 50m SUM(http_requests) BY (job) + SUM(http_requests) BY (job)
	{job="api-server"} 2000
	{job="app-server"} 5200

eval instant at 50m (SUM((http_requests)) BY (job)) + SUM(http_requests) BY (job)
	{job="api-server"} 2000
	{job="app-server"} 5200

eval instant at 50m http_requests{job="api-server", group="canary"}
	http_requests{group="canary", instance="0", job="api-server"} 300
	http_requests{group="canary", instance="1", job="api-server"} 400

eval instant at 50m http_requests{job="api-server", group="canary"} + rate(http_requests{job="api-server"}[10m]) * 5 * 60
	{group="canary", instance="0", job="api-server"} 330
	{group="canary", instance="1", job="api-server"} 440

eval instant at 50m rate(http_requests[25m]) * 25 * 60
  {group="canary", instance="0", job="api-server"} 150
  {group="canary", instance="0", job="app-server"} 350
  {group="canary", instance="1", job="api-server"} 200
  {group="canary", instance="1", job="app-server"} 400
  {group="production", instance="0", job="api-server"} 50
  {group="production", instance="0", job="app-server"} 249.99999999999997
  {group="production", instance="1", job="api-server"} 100
  {group="production", instance="1", job="app-server"} 300

eval instant at 50m (rate((http_requests[25m])) * 25) * 60
  {group="canary", instance="0", job="api-server"} 150
  {group="canary", instance="0", job="app-server"} 350
  {group="canary", instance="1", job="api-server"} 200
  {group="canary", instance="1", job="app-server"} 400
  {group="production", instance="0", job="api-server"} 50
  {group="production", instance="0", job="app-server"} 249.99999999999997
  {group="production", instance="1", job="api-server"} 100
  {group="production", instance="1", job="app-server"} 300


eval instant at 50m http_requests{group="canary"} and http_requests{instance="0"}
	http_requests{group="canary", instance="0", job="api-server"} 300
	http_requests{group="canary", instance="0", job="app-server"} 700

eval instant at 50m (http_requests{group="canary"} + 1) and http_requests{instance="0"}
	{group="canary", instance="0", job="api-server"} 301
	{group="canary", instance="0", job="app-server"} 701

eval instant at 50m (http_requests{group="canary"} + 1) and on(instance, job) http_requests{instance="0", group="production"}
	{group="canary", instance="0", job="api-server"} 301
	{group="canary", instance="0", job="app-server"} 701

eval instant at 50m (http_requests{group="canary"} + 1) and on(instance) http_requests{instance="0", group="production"}
	{group="canary", instance="0", job="api-server"} 301
	{group="canary", instance="0", job="app-server"} 701

eval instant at 50m (http_requests{group="canary"} + 1) and ignoring(group) http_requests{instance="0", group="production"}
	{group="canary", instance="0", job="api-server"} 301
	{group="canary", instance="0", job="app-server"} 701

eval instant at 50m (http_requests{group="canary"} + 1) and ignoring(group, job) http_requests{instance="0", group="production"}
	{group="canary", instance="0", job="api-server"} 301
	{group="canary", instance="0", job="app-server"} 701

eval instant at 50m http_requests{group="canary"} or http_requests{group="production"}
	http_requests{group="canary", instance="0", job="api-server"} 300
	http_requests{group="canary", instance="0", job="app-server"} 700
	http_requests{group="canary", instance="1", job="api-server"} 400
	http_requests{group="canary", instance="1", job="app-server"} 800
	http_requests{group="production", instance="0", job="api-server"} 100
	http_requests{group="production", instance="0", job="app-server"} 500
	http_requests{group="production", instance="1", job="api-server"} 200
	http_requests{group="production", instance="1", job="app-server"} 600

# On overlap the rhs samples must be dropped.
eval instant at 50m (http_requests{group="canary"} + 1) or http_requests{instance="1"}
	{group="canary", instance="0", job="api-server"} 301
	{group="canary", instance="0", job="app-server"} 701
	{group="canary", instance="1", job="api-server"} 401
	{group="canary", instance="1", job="app-server"} 801
	http_requests{group="production", instance="1", job="api-server"} 200
	http_requests{group="production", instance="1", job="app-server"} 600


# Matching only on instance excludes everything that has instance=0/1 but includes
# entries without the instance label.
eval instant at 50m (http_requests{group="canary"} + 1) or on(instance) (http_requests or cpu_count or vector_matching_a)
	{group="canary", instance="0", job="api-server"} 301
	{group="canary", instance="0", job="app-server"} 701
	{group="canary", instance="1", job="api-server"} 401
	{group="canary", instance="1", job="app-server"} 801
	vector_matching_a{l="x"} 10
	vector_matching_a{l="y"} 20

eval instant at 50m (http_requests{group="canary"} + 1) or ignoring(l, group, job) (http_requests or cpu_count or vector_matching_a)
	{group="canary", instance="0", job="api-server"} 301
	{group="canary", instance="0", job="app-server"} 701
	{group="canary", instance="1", job="api-server"} 401
	{group="canary", instance="1", job="app-server"} 801
	vector_matching_a{l="x"} 10
	vector_matching_a{l="y"} 20

eval instant at 50m http_requests{group="canary"} unless http_requests{instance="0"}
	http_requests{group="canary", instance="1", job="api-server"} 400
	http_requests{group="canary", instance="1", job="app-server"} 800

eval instant at 50m http_requests{group="canary"} unless on(job) http_requests{instance="0"}

eval instant at 50m http_requests{group="canary"} unless on(job, instance) http_requests{instance="0"}
	http_requests{group="canary", instance="1", job="api-server"} 400
	http_requests{group="canary", instance="1", job="app-server"} 800

eval instant at 50m http_requests{group="canary"} / on(instance,job) http_requests{group="production"}
	{instance="0", job="api-server"} 3
	{instance="0", job="app-server"} 1.4
	{instance="1", job="api-server"} 2
	{instance="1", job="app-server"} 1.3333333333333333

eval instant at 50m http_requests{group="canary"} unless ignoring(group, instance) http_requests{instance="0"}

eval instant at 50m http_requests{group="canary"} unless ignoring(group) http_requests{instance="0"}
	http_requests{group="canary", instance="1", job="api-server"} 400
	http_requests{group="canary", instance="1", job="app-server"} 800

eval instant at 50m http_requests{group="canary"} / ignoring(group) http_requests{group="production"}
	{instance="0", job="api-server"} 3
	{instance="0", job="app-server"} 1.4
	{instance="1", job="api-server"} 2
	{instance="1", job="app-server"} 1.3333333333333333

# https://github.com/prometheus/prometheus/issues/1489
eval instant at 50m http_requests AND ON (dummy) vector(1)
	http_requests{group="canary", instance="0", job="api-server"} 300
	http_requests{group="canary", instance="0", job="app-server"} 700
	http_requests{group="canary", instance="1", job="api-server"} 400
	http_requests{group="canary", instance="1", job="app-server"} 800
	http_requests{group="production", instance="0", job="api-server"} 100
	http_requests{group="production", instance="0", job="app-server"} 500
	http_requests{group="production", instance="1", job="api-server"} 200
	http_requests{group="production", instance="1", job="app-server"} 600

eval instant at 50m http_requests AND IGNORING (group, instance, job) vector(1)
	http_requests{group="canary", instance="0", job="api-server"} 300
	http_requests{group="canary", instance="0", job="app-server"} 700
	http_requests{group="canary", instance="1", job="api-server"} 400
	http_requests{group="canary", instance="1", job="app-server"} 800
	http_requests{group="production", instance="0", job="api-server"} 100
	http_requests{group="production", instance="0", job="app-server"} 500
	http_requests{group="production", instance="1", job="api-server"} 200
	http_requests{group="production", instance="1", job="app-server"} 600


# Comparisons.
eval instant at 50m SUM(http_requests) BY (job) > 1000
	{job="app-server"} 2600

eval instant at 50m 1000 < SUM(http_requests) BY (job)
	{job="app-server"} 2600

eval instant at 50m SUM(http_requests) BY (job) <= 1000
	{job="api-server"} 1000

eval instant at 50m SUM(http_requests) BY (job) != 1000
	{job="app-server"} 2600

eval instant at 50m SUM(http_requests) BY (job) == 1000
	{job="api-server"} 1000

eval instant at 50m SUM(http_requests) BY (job) == bool 1000
	{job="api-server"} 1
	{job="app-server"} 0

eval instant at 50m SUM(http_requests) BY (job) == bool SUM(http_requests) BY (job)
	{job="api-server"} 1
	{job="app-server"} 1

eval instant at 50m SUM(http_requests) BY (job) != bool SUM(http_requests) BY (job)
	{job="api-server"} 0
	{job="app-server"} 0

eval instant at 50m 0 == bool 1
	0

eval instant at 50m 1 == bool 1
	1

eval instant at 50m http_requests{job="api-server", instance="0", group="production"} == bool 100
	{job="api-server", instance="0", group="production"} 1

# The histogram is ignored here so the result doesn't change but it has an info annotation now.
eval_info instant at 5m {job="app-server"} == 80
    http_requests{group="canary", instance="1", job="app-server"} 80

eval_info instant at 5m http_requests_histogram != 80

eval_info instant at 5m http_requests_histogram > 80

eval_info instant at 5m http_requests_histogram < 80

eval_info instant at 5m http_requests_histogram >= 80

eval_info instant at 5m http_requests_histogram <= 80

# Should produce valid results in case of (in)equality between two histograms.
eval instant at 5m http_requests_histogram == http_requests_histogram
    http_requests_histogram{job="app-server", instance="1", group="production"} {{schema:1 sum:15 count:10 buckets:[3 2 5 7 9]}}

eval instant at 5m http_requests_histogram != http_requests_histogram

# group_left/group_right.

clear

load 5m
  node_var{instance="abc",job="node"} 2
  node_role{instance="abc",job="node",role="prometheus"} 1

load 5m
  node_cpu{instance="abc",job="node",mode="idle"} 3
  node_cpu{instance="abc",job="node",mode="user"} 1
  node_cpu{instance="def",job="node",mode="idle"} 8
  node_cpu{instance="def",job="node",mode="user"} 2

load 5m
  random{foo="bar"} 1

load 5m
  threshold{instance="abc",job="node",target="a@b.com"} 0

# Copy machine role to node variable.
eval instant at 1m node_role * on (instance) group_right (role) node_var
  {instance="abc",job="node",role="prometheus"} 2

eval instant at 1m node_var * on (instance) group_left (role) node_role
  {instance="abc",job="node",role="prometheus"} 2

eval instant at 1m node_var * ignoring (role) group_left (role) node_role
  {instance="abc",job="node",role="prometheus"} 2

eval instant at 1m node_role * ignoring (role) group_right (role) node_var
  {instance="abc",job="node",role="prometheus"} 2

# Copy machine role to node variable with instrumentation labels.
eval instant at 1m node_cpu * ignoring (role, mode) group_left (role) node_role
  {instance="abc",job="node",mode="idle",role="prometheus"} 3
  {instance="abc",job="node",mode="user",role="prometheus"} 1

eval instant at 1m node_cpu * on (instance) group_left (role) node_role
  {instance="abc",job="node",mode="idle",role="prometheus"} 3
  {instance="abc",job="node",mode="user",role="prometheus"} 1


# Ratio of total.
eval instant at 1m node_cpu / on (instance) group_left sum by (instance,job)(node_cpu)
  {instance="abc",job="node",mode="idle"} .75
  {instance="abc",job="node",mode="user"} .25
  {instance="def",job="node",mode="idle"} .80
  {instance="def",job="node",mode="user"} .20

eval instant at 1m sum by (mode, job)(node_cpu) / on (job) group_left sum by (job)(node_cpu)
  {job="node",mode="idle"} 0.7857142857142857
  {job="node",mode="user"} 0.21428571428571427

eval instant at 1m sum(sum by (mode, job)(node_cpu) / on (job) group_left sum by (job)(node_cpu))
  {} 1.0


eval instant at 1m node_cpu / ignoring (mode) group_left sum without (mode)(node_cpu)
  {instance="abc",job="node",mode="idle"} .75
  {instance="abc",job="node",mode="user"} .25
  {instance="def",job="node",mode="idle"} .80
  {instance="def",job="node",mode="user"} .20

eval instant at 1m node_cpu / ignoring (mode) group_left(dummy) sum without (mode)(node_cpu)
  {instance="abc",job="node",mode="idle"} .75
  {instance="abc",job="node",mode="user"} .25
  {instance="def",job="node",mode="idle"} .80
  {instance="def",job="node",mode="user"} .20

eval instant at 1m sum without (instance)(node_cpu) / ignoring (mode) group_left sum without (instance, mode)(node_cpu)
  {job="node",mode="idle"} 0.7857142857142857
  {job="node",mode="user"} 0.21428571428571427

eval instant at 1m sum(sum without (instance)(node_cpu) / ignoring (mode) group_left sum without (instance, mode)(node_cpu))
  {} 1.0


# Copy over label from metric with no matching labels, without having to list cross-job target labels ('job' here).
eval instant at 1m node_cpu + on(dummy) group_left(foo) random*0
  {instance="abc",job="node",mode="idle",foo="bar"} 3
  {instance="abc",job="node",mode="user",foo="bar"} 1
  {instance="def",job="node",mode="idle",foo="bar"} 8
  {instance="def",job="node",mode="user",foo="bar"} 2


# Use threshold from metric, and copy over target.
eval instant at 1m node_cpu > on(job, instance) group_left(target) threshold
  node_cpu{instance="abc",job="node",mode="idle",target="a@b.com"} 3
  node_cpu{instance="abc",job="node",mode="user",target="a@b.com"} 1

# Use threshold from metric, and a default (1) if it's not present.
eval instant at 1m node_cpu > on(job, instance) group_left(target) (threshold or on (job, instance) (sum by (job, instance)(node_cpu) * 0 + 1))
  node_cpu{instance="abc",job="node",mode="idle",target="a@b.com"} 3
  node_cpu{instance="abc",job="node",mode="user",target="a@b.com"} 1
  node_cpu{instance="def",job="node",mode="idle"} 8
  node_cpu{instance="def",job="node",mode="user"} 2


# Check that binops drop the metric name.
eval instant at 1m node_cpu + 2
  {instance="abc",job="node",mode="idle"} 5
  {instance="abc",job="node",mode="user"} 3
  {instance="def",job="node",mode="idle"} 10
  {instance="def",job="node",mode="user"} 4

eval instant at 1m node_cpu - 2
  {instance="abc",job="node",mode="idle"} 1
  {instance="abc",job="node",mode="user"} -1
  {instance="def",job="node",mode="idle"} 6
  {instance="def",job="node",mode="user"} 0

eval instant at 1m node_cpu / 2
  {instance="abc",job="node",mode="idle"} 1.5
  {instance="abc",job="node",mode="user"} 0.5
  {instance="def",job="node",mode="idle"} 4
  {instance="def",job="node",mode="user"} 1

eval instant at 1m node_cpu * 2
  {instance="abc",job="node",mode="idle"} 6
  {instance="abc",job="node",mode="user"} 2
  {instance="def",job="node",mode="idle"} 16
  {instance="def",job="node",mode="user"} 4

eval instant at 1m node_cpu ^ 2
  {instance="abc",job="node",mode="idle"} 9
  {instance="abc",job="node",mode="user"} 1
  {instance="def",job="node",mode="idle"} 64
  {instance="def",job="node",mode="user"} 4

eval instant at 1m node_cpu % 2
  {instance="abc",job="node",mode="idle"} 1
  {instance="abc",job="node",mode="user"} 1
  {instance="def",job="node",mode="idle"} 0
  {instance="def",job="node",mode="user"} 0


clear

load 5m
  random{foo="bar"} 2
  metricA{baz="meh"} 3
  metricB{baz="meh"} 4

# On with no labels, for metrics with no common labels.
eval instant at 1m random + on() metricA
  {} 5

# Ignoring with no labels is the same as no ignoring.
eval instant at 1m metricA + ignoring() metricB
  {baz="meh"} 7

eval instant at 1m metricA + metricB
  {baz="meh"} 7

clear

# Test duplicate labelset in promql output.
load 5m
  testmetric1{src="a",dst="b"} 0
  testmetric2{src="a",dst="b"} 1

eval_fail instant at 0m -{__name__=~'testmetric1|testmetric2'}

clear

load 5m
    test_total{instance="localhost"} 50
    test_smaller{instance="localhost"} 10

eval instant at 1m test_total > bool test_smaller
    {instance="localhost"} 1

eval instant at 1m test_total > test_smaller
    test_total{instance="localhost"} 50

eval instant at 1m test_total < bool test_smaller
    {instance="localhost"} 0

eval instant at 1m test_total < test_smaller

clear

# Testing atan2.
load 5m
    trigy{} 10
    trigx{} 20
    trigNaN{} NaN

eval instant at 1m trigy atan2 trigx
    {} 0.4636476090008061

eval instant at 1m trigy atan2 trigNaN
    {} NaN

eval instant at 1m 10 atan2 20
    0.4636476090008061

eval instant at 1m 10 atan2 NaN
    NaN

clear

<<<<<<< HEAD
# Test completely discarding or completely including series in results with "and on"
load_with_nhcb 5m
	testhistogram_bucket{le="0.1", id="1"}	0+5x10
	testhistogram_bucket{le="0.2", id="1"}	0+7x10
	testhistogram_bucket{le="+Inf", id="1"}	0+12x10
	testhistogram_bucket{le="0.1", id="2"}	0+4x10
	testhistogram_bucket{le="0.2", id="2"}	0+6x10
	testhistogram_bucket{le="+Inf", id="2"}	0+11x10

# Include all series when "and on" with non-empty vector.
eval instant at 10m (testhistogram_bucket) and on() (vector(1) == 1)
  {__name__="testhistogram_bucket", le="0.1", id="1"} 10.0
	{__name__="testhistogram_bucket", le="0.2", id="1"} 14.0
	{__name__="testhistogram_bucket", le="+Inf", id="1"} 24.0
	{__name__="testhistogram_bucket", le="0.1", id="2"} 8.0
	{__name__="testhistogram_bucket", le="0.2", id="2"} 12.0
	{__name__="testhistogram_bucket", le="+Inf", id="2"} 22.0

eval range from 0 to 10m step 5m (testhistogram_bucket) and on() (vector(1) == 1)
  {__name__="testhistogram_bucket", le="0.1", id="1"} 0.0 5.0 10.0
	{__name__="testhistogram_bucket", le="0.2", id="1"} 0.0 7.0 14.0
	{__name__="testhistogram_bucket", le="+Inf", id="1"} 0.0 12.0 24.0
	{__name__="testhistogram_bucket", le="0.1", id="2"} 0.0 4.0 8.0
	{__name__="testhistogram_bucket", le="0.2", id="2"} 0.0 6.0 12.0
	{__name__="testhistogram_bucket", le="+Inf", id="2"} 0.0 11.0 22.0

# Exclude all series when "and on" with empty vector.
eval instant at 10m (testhistogram_bucket) and on() (vector(-1) == 1)

eval range from 0 to 10m step 5m (testhistogram_bucket) and on() (vector(-1) == 1)

# Include all native histogram series when "and on" with non-empty vector.
eval instant at 10m (testhistogram) and on() (vector(1) == 1)
  {__name__="testhistogram", id="1"} {{schema:-53 sum:0 count:24 buckets:[10 4 10] custom_values:[0.1 0.2]}}
	{__name__="testhistogram", id="2"} {{schema:-53 sum:0 count:22 buckets:[8 4 10] custom_values:[0.1 0.2]}}

eval range from 0 to 10m step 5m (testhistogram) and on() (vector(1) == 1)
	{__name__="testhistogram", id="1"} {{schema:-53 sum:0 count:0 custom_values:[0.1 0.2]}} {{schema:-53 sum:0 count:12 buckets:[5 2 5] custom_values:[0.1 0.2]}} {{schema:-53 sum:0 count:24 buckets:[10 4 10] custom_values:[0.1 0.2]}}
	{__name__="testhistogram", id="2"} {{schema:-53 sum:0 count:0 custom_values:[0.1 0.2]}} {{schema:-53 sum:0 count:11 buckets:[4 2 5] custom_values:[0.1 0.2]}} {{schema:-53 sum:0 count:22 buckets:[8 4 10] custom_values:[0.1 0.2]}}

# Exclude all native histogram series when "and on" with empty vector.
eval instant at 10m (testhistogram) and on() (vector(-1) == 1)

eval range from 0 to 10m step 5m (testhistogram) and on() (vector(-1) == 1)
=======
# Test comparison operations with floats and histograms.
load 6m
  left_floats  1 2 _ _ 3 stale 4  5  NaN Inf -Inf
  right_floats 4 _ _ 5 3 7     -1 20 NaN Inf -Inf
  left_histograms  {{schema:3 sum:4 count:4 buckets:[1 2 1]}} {{schema:3 sum:4.5 count:5 buckets:[1 3 1]}} _                                          _ {{schema:3 sum:4.5 count:5 buckets:[1 3 1]}}
  right_histograms {{schema:3 sum:4 count:4 buckets:[1 2 1]}} {{schema:3 sum:4 count:4 buckets:[1 2 1]}}   {{schema:3 sum:4 count:4 buckets:[1 2 1]}} _ _
  right_floats_for_histograms 0 -1 2 3 4

eval range from 0 to 60m step 6m left_floats == right_floats
  left_floats _ _ _ _ 3 _ _ _ _ Inf -Inf

eval range from 0 to 60m step 6m left_floats == bool right_floats
  {} 0 _ _ _ 1 _ 0 0 0 1 1

eval range from 0 to 60m step 6m left_floats == does_not_match
  # No results.

eval range from 0 to 24m step 6m left_histograms == right_histograms
  left_histograms {{schema:3 sum:4 count:4 buckets:[1 2 1]}} _ _ _ _

eval range from 0 to 24m step 6m left_histograms == bool right_histograms
  {} 1 0 _ _ _

eval_info range from 0 to 24m step 6m left_histograms == right_floats_for_histograms
  # No results.

eval_info range from 0 to 24m step 6m left_histograms == bool right_floats_for_histograms
  # No results.

eval range from 0 to 60m step 6m left_floats != right_floats
  left_floats 1 _ _ _ _ _ 4 5 NaN _ _

eval range from 0 to 60m step 6m left_floats != bool right_floats
  {} 1 _ _ _ 0 _ 1 1 1 0 0

eval range from 0 to 24m step 6m left_histograms != right_histograms
  left_histograms _ {{schema:3 sum:4.5 count:5 buckets:[1 3 1]}} _ _ _

eval range from 0 to 24m step 6m left_histograms != bool right_histograms
  {} 0 1 _ _ _

eval_info range from 0 to 24m step 6m left_histograms != right_floats_for_histograms
  # No results.

eval_info range from 0 to 24m step 6m left_histograms != bool right_floats_for_histograms
  # No results.

eval range from 0 to 60m step 6m left_floats > right_floats
  left_floats _ _ _ _ _ _ 4 _ _ _ _

eval range from 0 to 60m step 6m left_floats > bool right_floats
  {} 0 _ _ _ 0 _ 1 0 0 0 0

eval_info range from 0 to 24m step 6m left_histograms > right_histograms
  # No results.

eval_info range from 0 to 24m step 6m left_histograms > bool right_histograms
  # No results.

eval_info range from 0 to 24m step 6m left_histograms > right_floats_for_histograms
  # No results.

eval_info range from 0 to 24m step 6m left_histograms > bool right_floats_for_histograms
  # No results.

eval range from 0 to 60m step 6m left_floats >= right_floats
  left_floats _ _ _ _ 3 _ 4 _ _ Inf -Inf

eval range from 0 to 60m step 6m left_floats >= bool right_floats
  {} 0 _ _ _ 1 _ 1 0 0 1 1

eval_info range from 0 to 24m step 6m left_histograms >= right_histograms
  # No results.

eval_info range from 0 to 24m step 6m left_histograms >= bool right_histograms
  # No results.

eval_info range from 0 to 24m step 6m left_histograms >= right_floats_for_histograms
  # No results.

eval_info range from 0 to 24m step 6m left_histograms >= bool right_floats_for_histograms
  # No results.

eval range from 0 to 60m step 6m left_floats < right_floats
  left_floats 1 _ _ _ _ _ _ 5 _ _ _

eval range from 0 to 60m step 6m left_floats < bool right_floats
  {} 1 _ _ _ 0 _ 0 1 0 0 0

eval_info range from 0 to 24m step 6m left_histograms < right_histograms
  # No results.

eval_info range from 0 to 24m step 6m left_histograms < bool right_histograms
  # No results.

eval_info range from 0 to 24m step 6m left_histograms < right_floats_for_histograms
  # No results.

eval_info range from 0 to 24m step 6m left_histograms < bool right_floats_for_histograms
  # No results.

eval range from 0 to 60m step 6m left_floats <= right_floats
  left_floats 1 _ _ _ 3 _ _ 5 _ Inf -Inf

eval range from 0 to 60m step 6m left_floats <= bool right_floats
  {} 1 _ _ _ 1 _ 0 1 0 1 1

eval_info range from 0 to 24m step 6m left_histograms <= right_histograms
  # No results.

eval_info range from 0 to 24m step 6m left_histograms <= bool right_histograms
  # No results.

eval_info range from 0 to 24m step 6m left_histograms <= right_floats_for_histograms
  # No results.

eval_info range from 0 to 24m step 6m left_histograms <= bool right_floats_for_histograms
  # No results.

# Vector / scalar combinations with scalar on right side
eval range from 0 to 60m step 6m left_floats == 3
  left_floats _ _ _ _ 3 _ _ _ _ _ _

eval range from 0 to 60m step 6m left_floats != 3
  left_floats 1 2 _ _ _ _ 4 5 NaN Inf -Inf

eval range from 0 to 60m step 6m left_floats > 3
  left_floats _ _ _ _ _ _ 4 5 _ Inf _

eval range from 0 to 60m step 6m left_floats >= 3
  left_floats _ _ _ _ 3 _ 4 5 _ Inf _

eval range from 0 to 60m step 6m left_floats < 3
  left_floats 1 2 _ _ _ _ _ _ _ _ -Inf

eval range from 0 to 60m step 6m left_floats <= 3
  left_floats 1 2 _ _ 3 _ _ _ _ _ -Inf

eval range from 0 to 60m step 6m left_floats == bool 3
  {} 0 0 _ _ 1 _ 0 0 0 0 0

eval range from 0 to 60m step 6m left_floats == Inf
  left_floats _ _ _ _ _ _ _ _ _ Inf _

eval range from 0 to 60m step 6m left_floats == bool Inf
  {} 0 0 _ _ 0 _ 0 0 0 1 0

eval range from 0 to 60m step 6m left_floats == NaN
  # No results.

eval range from 0 to 60m step 6m left_floats == bool NaN
  {} 0 0 _ _ 0 _ 0 0 0 0 0

eval_info range from 0 to 24m step 6m left_histograms == 3
  # No results.

eval_info range from 0 to 24m step 6m left_histograms == 0
  # No results.

eval_info range from 0 to 24m step 6m left_histograms != 3
  # No results.

eval range from 0 to 24m step 6m left_histograms != 0
  # No results.

eval_info range from 0 to 24m step 6m left_histograms > 3
  # No results.

eval_info range from 0 to 24m step 6m left_histograms > 0
  # No results.

eval range from 0 to 24m step 6m left_histograms >= 3
  # No results.

eval_info range from 0 to 24m step 6m left_histograms >= 0
  # No results.

eval_info range from 0 to 24m step 6m left_histograms < 3
  # No results.

eval_info range from 0 to 24m step 6m left_histograms < 0
  # No results.

eval_info range from 0 to 24m step 6m left_histograms <= 3
  # No results.

eval range from 0 to 24m step 6m left_histograms <= 0
  # No results.

eval_info range from 0 to 24m step 6m left_histograms == bool 3
  # No results.

eval_info range from 0 to 24m step 6m left_histograms == bool 0
  # No results.

eval_info range from 0 to 24m step 6m left_histograms != bool 3
  # No results.

eval_info range from 0 to 24m step 6m left_histograms != bool 0
  # No results.

eval_info range from 0 to 24m step 6m left_histograms > bool 3
  # No results.

eval_info range from 0 to 24m step 6m left_histograms > bool 0
  # No results.

eval_info range from 0 to 24m step 6m left_histograms >= bool 3
  # No results.

eval_info range from 0 to 24m step 6m left_histograms >= bool 0
  # No results.

eval_info range from 0 to 24m step 6m left_histograms < bool 3
  # No results.

eval_info range from 0 to 24m step 6m left_histograms < bool 0
  # No results.

eval_info range from 0 to 24m step 6m left_histograms <= bool 3
  # No results.

eval_info range from 0 to 24m step 6m left_histograms <= bool 0
  # No results.

# Vector / scalar combinations with scalar on left side
eval range from 0 to 60m step 6m 3 == left_floats
  left_floats _ _ _ _ 3 _ _ _ _ _ _

eval range from 0 to 60m step 6m 3 != left_floats
  left_floats 1 2 _ _ _ _ 4 5 NaN Inf -Inf

eval range from 0 to 60m step 6m 3 < left_floats
  left_floats _ _ _ _ _ _ 4 5 _ Inf _

eval range from 0 to 60m step 6m 3 <= left_floats
  left_floats _ _ _ _ 3 _ 4 5 _ Inf _

eval range from 0 to 60m step 6m 3 > left_floats
  left_floats 1 2 _ _ _ _ _ _ _ _ -Inf

eval range from 0 to 60m step 6m 3 >= left_floats
  left_floats 1 2 _ _ 3 _ _ _ _ _ -Inf

eval range from 0 to 60m step 6m 3 == bool left_floats
  {} 0 0 _ _ 1 _ 0 0 0 0 0

eval range from 0 to 60m step 6m Inf == left_floats
  left_floats _ _ _ _ _ _ _ _ _ Inf _

eval range from 0 to 60m step 6m Inf == bool left_floats
  {} 0 0 _ _ 0 _ 0 0 0 1 0

eval range from 0 to 60m step 6m NaN == left_floats
  # No results.

eval range from 0 to 60m step 6m NaN == bool left_floats
  {} 0 0 _ _ 0 _ 0 0 0 0 0

eval range from 0 to 24m step 6m 3 == left_histograms
  # No results.

eval range from 0 to 24m step 6m 0 == left_histograms
  # No results.

eval range from 0 to 24m step 6m 3 != left_histograms
  # No results.

eval range from 0 to 24m step 6m 0 != left_histograms
  # No results.

eval range from 0 to 24m step 6m 3 < left_histograms
  # No results.

eval range from 0 to 24m step 6m 0 < left_histograms
  # No results.

eval range from 0 to 24m step 6m 3 < left_histograms
  # No results.

eval range from 0 to 24m step 6m 0 < left_histograms
  # No results.

eval range from 0 to 24m step 6m 3 > left_histograms
  # No results.

eval range from 0 to 24m step 6m 0 > left_histograms
  # No results.

eval range from 0 to 24m step 6m 3 >= left_histograms
  # No results.

eval range from 0 to 24m step 6m 0 >= left_histograms
  # No results.

clear
>>>>>>> b02805e4
<|MERGE_RESOLUTION|>--- conflicted
+++ resolved
@@ -509,9 +509,303 @@
 eval instant at 1m 10 atan2 NaN
     NaN
 
+# Test comparison operations with floats and histograms.
+load 6m
+  left_floats  1 2 _ _ 3 stale 4  5  NaN Inf -Inf
+  right_floats 4 _ _ 5 3 7     -1 20 NaN Inf -Inf
+  left_histograms  {{schema:3 sum:4 count:4 buckets:[1 2 1]}} {{schema:3 sum:4.5 count:5 buckets:[1 3 1]}} _                                          _ {{schema:3 sum:4.5 count:5 buckets:[1 3 1]}}
+  right_histograms {{schema:3 sum:4 count:4 buckets:[1 2 1]}} {{schema:3 sum:4 count:4 buckets:[1 2 1]}}   {{schema:3 sum:4 count:4 buckets:[1 2 1]}} _ _
+  right_floats_for_histograms 0 -1 2 3 4
+
+eval range from 0 to 60m step 6m left_floats == right_floats
+  left_floats _ _ _ _ 3 _ _ _ _ Inf -Inf
+
+eval range from 0 to 60m step 6m left_floats == bool right_floats
+  {} 0 _ _ _ 1 _ 0 0 0 1 1
+
+eval range from 0 to 60m step 6m left_floats == does_not_match
+  # No results.
+
+eval range from 0 to 24m step 6m left_histograms == right_histograms
+  left_histograms {{schema:3 sum:4 count:4 buckets:[1 2 1]}} _ _ _ _
+
+eval range from 0 to 24m step 6m left_histograms == bool right_histograms
+  {} 1 0 _ _ _
+
+eval_info range from 0 to 24m step 6m left_histograms == right_floats_for_histograms
+  # No results.
+
+eval_info range from 0 to 24m step 6m left_histograms == bool right_floats_for_histograms
+  # No results.
+
+eval range from 0 to 60m step 6m left_floats != right_floats
+  left_floats 1 _ _ _ _ _ 4 5 NaN _ _
+
+eval range from 0 to 60m step 6m left_floats != bool right_floats
+  {} 1 _ _ _ 0 _ 1 1 1 0 0
+
+eval range from 0 to 24m step 6m left_histograms != right_histograms
+  left_histograms _ {{schema:3 sum:4.5 count:5 buckets:[1 3 1]}} _ _ _
+
+eval range from 0 to 24m step 6m left_histograms != bool right_histograms
+  {} 0 1 _ _ _
+
+eval_info range from 0 to 24m step 6m left_histograms != right_floats_for_histograms
+  # No results.
+
+eval_info range from 0 to 24m step 6m left_histograms != bool right_floats_for_histograms
+  # No results.
+
+eval range from 0 to 60m step 6m left_floats > right_floats
+  left_floats _ _ _ _ _ _ 4 _ _ _ _
+
+eval range from 0 to 60m step 6m left_floats > bool right_floats
+  {} 0 _ _ _ 0 _ 1 0 0 0 0
+
+eval_info range from 0 to 24m step 6m left_histograms > right_histograms
+  # No results.
+
+eval_info range from 0 to 24m step 6m left_histograms > bool right_histograms
+  # No results.
+
+eval_info range from 0 to 24m step 6m left_histograms > right_floats_for_histograms
+  # No results.
+
+eval_info range from 0 to 24m step 6m left_histograms > bool right_floats_for_histograms
+  # No results.
+
+eval range from 0 to 60m step 6m left_floats >= right_floats
+  left_floats _ _ _ _ 3 _ 4 _ _ Inf -Inf
+
+eval range from 0 to 60m step 6m left_floats >= bool right_floats
+  {} 0 _ _ _ 1 _ 1 0 0 1 1
+
+eval_info range from 0 to 24m step 6m left_histograms >= right_histograms
+  # No results.
+
+eval_info range from 0 to 24m step 6m left_histograms >= bool right_histograms
+  # No results.
+
+eval_info range from 0 to 24m step 6m left_histograms >= right_floats_for_histograms
+  # No results.
+
+eval_info range from 0 to 24m step 6m left_histograms >= bool right_floats_for_histograms
+  # No results.
+
+eval range from 0 to 60m step 6m left_floats < right_floats
+  left_floats 1 _ _ _ _ _ _ 5 _ _ _
+
+eval range from 0 to 60m step 6m left_floats < bool right_floats
+  {} 1 _ _ _ 0 _ 0 1 0 0 0
+
+eval_info range from 0 to 24m step 6m left_histograms < right_histograms
+  # No results.
+
+eval_info range from 0 to 24m step 6m left_histograms < bool right_histograms
+  # No results.
+
+eval_info range from 0 to 24m step 6m left_histograms < right_floats_for_histograms
+  # No results.
+
+eval_info range from 0 to 24m step 6m left_histograms < bool right_floats_for_histograms
+  # No results.
+
+eval range from 0 to 60m step 6m left_floats <= right_floats
+  left_floats 1 _ _ _ 3 _ _ 5 _ Inf -Inf
+
+eval range from 0 to 60m step 6m left_floats <= bool right_floats
+  {} 1 _ _ _ 1 _ 0 1 0 1 1
+
+eval_info range from 0 to 24m step 6m left_histograms <= right_histograms
+  # No results.
+
+eval_info range from 0 to 24m step 6m left_histograms <= bool right_histograms
+  # No results.
+
+eval_info range from 0 to 24m step 6m left_histograms <= right_floats_for_histograms
+  # No results.
+
+eval_info range from 0 to 24m step 6m left_histograms <= bool right_floats_for_histograms
+  # No results.
+
+# Vector / scalar combinations with scalar on right side
+eval range from 0 to 60m step 6m left_floats == 3
+  left_floats _ _ _ _ 3 _ _ _ _ _ _
+
+eval range from 0 to 60m step 6m left_floats != 3
+  left_floats 1 2 _ _ _ _ 4 5 NaN Inf -Inf
+
+eval range from 0 to 60m step 6m left_floats > 3
+  left_floats _ _ _ _ _ _ 4 5 _ Inf _
+
+eval range from 0 to 60m step 6m left_floats >= 3
+  left_floats _ _ _ _ 3 _ 4 5 _ Inf _
+
+eval range from 0 to 60m step 6m left_floats < 3
+  left_floats 1 2 _ _ _ _ _ _ _ _ -Inf
+
+eval range from 0 to 60m step 6m left_floats <= 3
+  left_floats 1 2 _ _ 3 _ _ _ _ _ -Inf
+
+eval range from 0 to 60m step 6m left_floats == bool 3
+  {} 0 0 _ _ 1 _ 0 0 0 0 0
+
+eval range from 0 to 60m step 6m left_floats == Inf
+  left_floats _ _ _ _ _ _ _ _ _ Inf _
+
+eval range from 0 to 60m step 6m left_floats == bool Inf
+  {} 0 0 _ _ 0 _ 0 0 0 1 0
+
+eval range from 0 to 60m step 6m left_floats == NaN
+  # No results.
+
+eval range from 0 to 60m step 6m left_floats == bool NaN
+  {} 0 0 _ _ 0 _ 0 0 0 0 0
+
+eval_info range from 0 to 24m step 6m left_histograms == 3
+  # No results.
+
+eval_info range from 0 to 24m step 6m left_histograms == 0
+  # No results.
+
+eval_info range from 0 to 24m step 6m left_histograms != 3
+  # No results.
+
+eval range from 0 to 24m step 6m left_histograms != 0
+  # No results.
+
+eval_info range from 0 to 24m step 6m left_histograms > 3
+  # No results.
+
+eval_info range from 0 to 24m step 6m left_histograms > 0
+  # No results.
+
+eval range from 0 to 24m step 6m left_histograms >= 3
+  # No results.
+
+eval_info range from 0 to 24m step 6m left_histograms >= 0
+  # No results.
+
+eval_info range from 0 to 24m step 6m left_histograms < 3
+  # No results.
+
+eval_info range from 0 to 24m step 6m left_histograms < 0
+  # No results.
+
+eval_info range from 0 to 24m step 6m left_histograms <= 3
+  # No results.
+
+eval range from 0 to 24m step 6m left_histograms <= 0
+  # No results.
+
+eval_info range from 0 to 24m step 6m left_histograms == bool 3
+  # No results.
+
+eval_info range from 0 to 24m step 6m left_histograms == bool 0
+  # No results.
+
+eval_info range from 0 to 24m step 6m left_histograms != bool 3
+  # No results.
+
+eval_info range from 0 to 24m step 6m left_histograms != bool 0
+  # No results.
+
+eval_info range from 0 to 24m step 6m left_histograms > bool 3
+  # No results.
+
+eval_info range from 0 to 24m step 6m left_histograms > bool 0
+  # No results.
+
+eval_info range from 0 to 24m step 6m left_histograms >= bool 3
+  # No results.
+
+eval_info range from 0 to 24m step 6m left_histograms >= bool 0
+  # No results.
+
+eval_info range from 0 to 24m step 6m left_histograms < bool 3
+  # No results.
+
+eval_info range from 0 to 24m step 6m left_histograms < bool 0
+  # No results.
+
+eval_info range from 0 to 24m step 6m left_histograms <= bool 3
+  # No results.
+
+eval_info range from 0 to 24m step 6m left_histograms <= bool 0
+  # No results.
+
+# Vector / scalar combinations with scalar on left side
+eval range from 0 to 60m step 6m 3 == left_floats
+  left_floats _ _ _ _ 3 _ _ _ _ _ _
+
+eval range from 0 to 60m step 6m 3 != left_floats
+  left_floats 1 2 _ _ _ _ 4 5 NaN Inf -Inf
+
+eval range from 0 to 60m step 6m 3 < left_floats
+  left_floats _ _ _ _ _ _ 4 5 _ Inf _
+
+eval range from 0 to 60m step 6m 3 <= left_floats
+  left_floats _ _ _ _ 3 _ 4 5 _ Inf _
+
+eval range from 0 to 60m step 6m 3 > left_floats
+  left_floats 1 2 _ _ _ _ _ _ _ _ -Inf
+
+eval range from 0 to 60m step 6m 3 >= left_floats
+  left_floats 1 2 _ _ 3 _ _ _ _ _ -Inf
+
+eval range from 0 to 60m step 6m 3 == bool left_floats
+  {} 0 0 _ _ 1 _ 0 0 0 0 0
+
+eval range from 0 to 60m step 6m Inf == left_floats
+  left_floats _ _ _ _ _ _ _ _ _ Inf _
+
+eval range from 0 to 60m step 6m Inf == bool left_floats
+  {} 0 0 _ _ 0 _ 0 0 0 1 0
+
+eval range from 0 to 60m step 6m NaN == left_floats
+  # No results.
+
+eval range from 0 to 60m step 6m NaN == bool left_floats
+  {} 0 0 _ _ 0 _ 0 0 0 0 0
+
+eval range from 0 to 24m step 6m 3 == left_histograms
+  # No results.
+
+eval range from 0 to 24m step 6m 0 == left_histograms
+  # No results.
+
+eval range from 0 to 24m step 6m 3 != left_histograms
+  # No results.
+
+eval range from 0 to 24m step 6m 0 != left_histograms
+  # No results.
+
+eval range from 0 to 24m step 6m 3 < left_histograms
+  # No results.
+
+eval range from 0 to 24m step 6m 0 < left_histograms
+  # No results.
+
+eval range from 0 to 24m step 6m 3 < left_histograms
+  # No results.
+
+eval range from 0 to 24m step 6m 0 < left_histograms
+  # No results.
+
+eval range from 0 to 24m step 6m 3 > left_histograms
+  # No results.
+
+eval range from 0 to 24m step 6m 0 > left_histograms
+  # No results.
+
+eval range from 0 to 24m step 6m 3 >= left_histograms
+  # No results.
+
+eval range from 0 to 24m step 6m 0 >= left_histograms
+  # No results.
+
 clear
 
-<<<<<<< HEAD
 # Test completely discarding or completely including series in results with "and on"
 load_with_nhcb 5m
 	testhistogram_bucket{le="0.1", id="1"}	0+5x10
@@ -556,301 +850,5 @@
 eval instant at 10m (testhistogram) and on() (vector(-1) == 1)
 
 eval range from 0 to 10m step 5m (testhistogram) and on() (vector(-1) == 1)
-=======
-# Test comparison operations with floats and histograms.
-load 6m
-  left_floats  1 2 _ _ 3 stale 4  5  NaN Inf -Inf
-  right_floats 4 _ _ 5 3 7     -1 20 NaN Inf -Inf
-  left_histograms  {{schema:3 sum:4 count:4 buckets:[1 2 1]}} {{schema:3 sum:4.5 count:5 buckets:[1 3 1]}} _                                          _ {{schema:3 sum:4.5 count:5 buckets:[1 3 1]}}
-  right_histograms {{schema:3 sum:4 count:4 buckets:[1 2 1]}} {{schema:3 sum:4 count:4 buckets:[1 2 1]}}   {{schema:3 sum:4 count:4 buckets:[1 2 1]}} _ _
-  right_floats_for_histograms 0 -1 2 3 4
-
-eval range from 0 to 60m step 6m left_floats == right_floats
-  left_floats _ _ _ _ 3 _ _ _ _ Inf -Inf
-
-eval range from 0 to 60m step 6m left_floats == bool right_floats
-  {} 0 _ _ _ 1 _ 0 0 0 1 1
-
-eval range from 0 to 60m step 6m left_floats == does_not_match
-  # No results.
-
-eval range from 0 to 24m step 6m left_histograms == right_histograms
-  left_histograms {{schema:3 sum:4 count:4 buckets:[1 2 1]}} _ _ _ _
-
-eval range from 0 to 24m step 6m left_histograms == bool right_histograms
-  {} 1 0 _ _ _
-
-eval_info range from 0 to 24m step 6m left_histograms == right_floats_for_histograms
-  # No results.
-
-eval_info range from 0 to 24m step 6m left_histograms == bool right_floats_for_histograms
-  # No results.
-
-eval range from 0 to 60m step 6m left_floats != right_floats
-  left_floats 1 _ _ _ _ _ 4 5 NaN _ _
-
-eval range from 0 to 60m step 6m left_floats != bool right_floats
-  {} 1 _ _ _ 0 _ 1 1 1 0 0
-
-eval range from 0 to 24m step 6m left_histograms != right_histograms
-  left_histograms _ {{schema:3 sum:4.5 count:5 buckets:[1 3 1]}} _ _ _
-
-eval range from 0 to 24m step 6m left_histograms != bool right_histograms
-  {} 0 1 _ _ _
-
-eval_info range from 0 to 24m step 6m left_histograms != right_floats_for_histograms
-  # No results.
-
-eval_info range from 0 to 24m step 6m left_histograms != bool right_floats_for_histograms
-  # No results.
-
-eval range from 0 to 60m step 6m left_floats > right_floats
-  left_floats _ _ _ _ _ _ 4 _ _ _ _
-
-eval range from 0 to 60m step 6m left_floats > bool right_floats
-  {} 0 _ _ _ 0 _ 1 0 0 0 0
-
-eval_info range from 0 to 24m step 6m left_histograms > right_histograms
-  # No results.
-
-eval_info range from 0 to 24m step 6m left_histograms > bool right_histograms
-  # No results.
-
-eval_info range from 0 to 24m step 6m left_histograms > right_floats_for_histograms
-  # No results.
-
-eval_info range from 0 to 24m step 6m left_histograms > bool right_floats_for_histograms
-  # No results.
-
-eval range from 0 to 60m step 6m left_floats >= right_floats
-  left_floats _ _ _ _ 3 _ 4 _ _ Inf -Inf
-
-eval range from 0 to 60m step 6m left_floats >= bool right_floats
-  {} 0 _ _ _ 1 _ 1 0 0 1 1
-
-eval_info range from 0 to 24m step 6m left_histograms >= right_histograms
-  # No results.
-
-eval_info range from 0 to 24m step 6m left_histograms >= bool right_histograms
-  # No results.
-
-eval_info range from 0 to 24m step 6m left_histograms >= right_floats_for_histograms
-  # No results.
-
-eval_info range from 0 to 24m step 6m left_histograms >= bool right_floats_for_histograms
-  # No results.
-
-eval range from 0 to 60m step 6m left_floats < right_floats
-  left_floats 1 _ _ _ _ _ _ 5 _ _ _
-
-eval range from 0 to 60m step 6m left_floats < bool right_floats
-  {} 1 _ _ _ 0 _ 0 1 0 0 0
-
-eval_info range from 0 to 24m step 6m left_histograms < right_histograms
-  # No results.
-
-eval_info range from 0 to 24m step 6m left_histograms < bool right_histograms
-  # No results.
-
-eval_info range from 0 to 24m step 6m left_histograms < right_floats_for_histograms
-  # No results.
-
-eval_info range from 0 to 24m step 6m left_histograms < bool right_floats_for_histograms
-  # No results.
-
-eval range from 0 to 60m step 6m left_floats <= right_floats
-  left_floats 1 _ _ _ 3 _ _ 5 _ Inf -Inf
-
-eval range from 0 to 60m step 6m left_floats <= bool right_floats
-  {} 1 _ _ _ 1 _ 0 1 0 1 1
-
-eval_info range from 0 to 24m step 6m left_histograms <= right_histograms
-  # No results.
-
-eval_info range from 0 to 24m step 6m left_histograms <= bool right_histograms
-  # No results.
-
-eval_info range from 0 to 24m step 6m left_histograms <= right_floats_for_histograms
-  # No results.
-
-eval_info range from 0 to 24m step 6m left_histograms <= bool right_floats_for_histograms
-  # No results.
-
-# Vector / scalar combinations with scalar on right side
-eval range from 0 to 60m step 6m left_floats == 3
-  left_floats _ _ _ _ 3 _ _ _ _ _ _
-
-eval range from 0 to 60m step 6m left_floats != 3
-  left_floats 1 2 _ _ _ _ 4 5 NaN Inf -Inf
-
-eval range from 0 to 60m step 6m left_floats > 3
-  left_floats _ _ _ _ _ _ 4 5 _ Inf _
-
-eval range from 0 to 60m step 6m left_floats >= 3
-  left_floats _ _ _ _ 3 _ 4 5 _ Inf _
-
-eval range from 0 to 60m step 6m left_floats < 3
-  left_floats 1 2 _ _ _ _ _ _ _ _ -Inf
-
-eval range from 0 to 60m step 6m left_floats <= 3
-  left_floats 1 2 _ _ 3 _ _ _ _ _ -Inf
-
-eval range from 0 to 60m step 6m left_floats == bool 3
-  {} 0 0 _ _ 1 _ 0 0 0 0 0
-
-eval range from 0 to 60m step 6m left_floats == Inf
-  left_floats _ _ _ _ _ _ _ _ _ Inf _
-
-eval range from 0 to 60m step 6m left_floats == bool Inf
-  {} 0 0 _ _ 0 _ 0 0 0 1 0
-
-eval range from 0 to 60m step 6m left_floats == NaN
-  # No results.
-
-eval range from 0 to 60m step 6m left_floats == bool NaN
-  {} 0 0 _ _ 0 _ 0 0 0 0 0
-
-eval_info range from 0 to 24m step 6m left_histograms == 3
-  # No results.
-
-eval_info range from 0 to 24m step 6m left_histograms == 0
-  # No results.
-
-eval_info range from 0 to 24m step 6m left_histograms != 3
-  # No results.
-
-eval range from 0 to 24m step 6m left_histograms != 0
-  # No results.
-
-eval_info range from 0 to 24m step 6m left_histograms > 3
-  # No results.
-
-eval_info range from 0 to 24m step 6m left_histograms > 0
-  # No results.
-
-eval range from 0 to 24m step 6m left_histograms >= 3
-  # No results.
-
-eval_info range from 0 to 24m step 6m left_histograms >= 0
-  # No results.
-
-eval_info range from 0 to 24m step 6m left_histograms < 3
-  # No results.
-
-eval_info range from 0 to 24m step 6m left_histograms < 0
-  # No results.
-
-eval_info range from 0 to 24m step 6m left_histograms <= 3
-  # No results.
-
-eval range from 0 to 24m step 6m left_histograms <= 0
-  # No results.
-
-eval_info range from 0 to 24m step 6m left_histograms == bool 3
-  # No results.
-
-eval_info range from 0 to 24m step 6m left_histograms == bool 0
-  # No results.
-
-eval_info range from 0 to 24m step 6m left_histograms != bool 3
-  # No results.
-
-eval_info range from 0 to 24m step 6m left_histograms != bool 0
-  # No results.
-
-eval_info range from 0 to 24m step 6m left_histograms > bool 3
-  # No results.
-
-eval_info range from 0 to 24m step 6m left_histograms > bool 0
-  # No results.
-
-eval_info range from 0 to 24m step 6m left_histograms >= bool 3
-  # No results.
-
-eval_info range from 0 to 24m step 6m left_histograms >= bool 0
-  # No results.
-
-eval_info range from 0 to 24m step 6m left_histograms < bool 3
-  # No results.
-
-eval_info range from 0 to 24m step 6m left_histograms < bool 0
-  # No results.
-
-eval_info range from 0 to 24m step 6m left_histograms <= bool 3
-  # No results.
-
-eval_info range from 0 to 24m step 6m left_histograms <= bool 0
-  # No results.
-
-# Vector / scalar combinations with scalar on left side
-eval range from 0 to 60m step 6m 3 == left_floats
-  left_floats _ _ _ _ 3 _ _ _ _ _ _
-
-eval range from 0 to 60m step 6m 3 != left_floats
-  left_floats 1 2 _ _ _ _ 4 5 NaN Inf -Inf
-
-eval range from 0 to 60m step 6m 3 < left_floats
-  left_floats _ _ _ _ _ _ 4 5 _ Inf _
-
-eval range from 0 to 60m step 6m 3 <= left_floats
-  left_floats _ _ _ _ 3 _ 4 5 _ Inf _
-
-eval range from 0 to 60m step 6m 3 > left_floats
-  left_floats 1 2 _ _ _ _ _ _ _ _ -Inf
-
-eval range from 0 to 60m step 6m 3 >= left_floats
-  left_floats 1 2 _ _ 3 _ _ _ _ _ -Inf
-
-eval range from 0 to 60m step 6m 3 == bool left_floats
-  {} 0 0 _ _ 1 _ 0 0 0 0 0
-
-eval range from 0 to 60m step 6m Inf == left_floats
-  left_floats _ _ _ _ _ _ _ _ _ Inf _
-
-eval range from 0 to 60m step 6m Inf == bool left_floats
-  {} 0 0 _ _ 0 _ 0 0 0 1 0
-
-eval range from 0 to 60m step 6m NaN == left_floats
-  # No results.
-
-eval range from 0 to 60m step 6m NaN == bool left_floats
-  {} 0 0 _ _ 0 _ 0 0 0 0 0
-
-eval range from 0 to 24m step 6m 3 == left_histograms
-  # No results.
-
-eval range from 0 to 24m step 6m 0 == left_histograms
-  # No results.
-
-eval range from 0 to 24m step 6m 3 != left_histograms
-  # No results.
-
-eval range from 0 to 24m step 6m 0 != left_histograms
-  # No results.
-
-eval range from 0 to 24m step 6m 3 < left_histograms
-  # No results.
-
-eval range from 0 to 24m step 6m 0 < left_histograms
-  # No results.
-
-eval range from 0 to 24m step 6m 3 < left_histograms
-  # No results.
-
-eval range from 0 to 24m step 6m 0 < left_histograms
-  # No results.
-
-eval range from 0 to 24m step 6m 3 > left_histograms
-  # No results.
-
-eval range from 0 to 24m step 6m 0 > left_histograms
-  # No results.
-
-eval range from 0 to 24m step 6m 3 >= left_histograms
-  # No results.
-
-eval range from 0 to 24m step 6m 0 >= left_histograms
-  # No results.
-
-clear
->>>>>>> b02805e4
+
+clear