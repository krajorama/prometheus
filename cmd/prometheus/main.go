// Copyright 2015 The Prometheus Authors
// Licensed under the Apache License, Version 2.0 (the "License");
// you may not use this file except in compliance with the License.
// You may obtain a copy of the License at
//
// http://www.apache.org/licenses/LICENSE-2.0
//
// Unless required by applicable law or agreed to in writing, software
// distributed under the License is distributed on an "AS IS" BASIS,
// WITHOUT WARRANTIES OR CONDITIONS OF ANY KIND, either express or implied.
// See the License for the specific language governing permissions and
// limitations under the License.

// The main package for the Prometheus server executable.
package main

import (
	"context"
	"errors"
	"fmt"
	"math"
	"math/bits"
	"net"
	"net/http"
	_ "net/http/pprof" // Comment this line to disable pprof endpoint.
	"net/url"
	"os"
	"os/signal"
	"path/filepath"
	"runtime"
	"runtime/debug"
	"strconv"
	"strings"
	"sync"
	"syscall"
	"time"

	"github.com/KimMachineGun/automemlimit/memlimit"
	"github.com/alecthomas/kingpin/v2"
	"github.com/alecthomas/units"
	"github.com/go-kit/log"
	"github.com/go-kit/log/level"
	"github.com/grafana/regexp"
	"github.com/mwitkow/go-conntrack"
	"github.com/oklog/run"
	"github.com/prometheus/client_golang/prometheus"
	"github.com/prometheus/client_golang/prometheus/collectors"
	versioncollector "github.com/prometheus/client_golang/prometheus/collectors/version"
	"github.com/prometheus/common/model"
	"github.com/prometheus/common/promlog"
	promlogflag "github.com/prometheus/common/promlog/flag"
	"github.com/prometheus/common/version"
	toolkit_web "github.com/prometheus/exporter-toolkit/web"
	"go.uber.org/atomic"
	"go.uber.org/automaxprocs/maxprocs"
	"k8s.io/klog"
	klogv2 "k8s.io/klog/v2"

	"github.com/prometheus/prometheus/config"
	"github.com/prometheus/prometheus/discovery"
	"github.com/prometheus/prometheus/discovery/legacymanager"
	"github.com/prometheus/prometheus/discovery/targetgroup"
	"github.com/prometheus/prometheus/model/exemplar"
	"github.com/prometheus/prometheus/model/histogram"
	"github.com/prometheus/prometheus/model/labels"
	"github.com/prometheus/prometheus/model/metadata"
	"github.com/prometheus/prometheus/model/relabel"
	"github.com/prometheus/prometheus/notifier"
	_ "github.com/prometheus/prometheus/plugins" // Register plugins.
	"github.com/prometheus/prometheus/promql"
	"github.com/prometheus/prometheus/promql/parser"
	"github.com/prometheus/prometheus/rules"
	"github.com/prometheus/prometheus/scrape"
	"github.com/prometheus/prometheus/storage"
	"github.com/prometheus/prometheus/storage/remote"
	"github.com/prometheus/prometheus/tracing"
	"github.com/prometheus/prometheus/tsdb"
	"github.com/prometheus/prometheus/tsdb/agent"
	"github.com/prometheus/prometheus/tsdb/wlog"
	"github.com/prometheus/prometheus/util/documentcli"
	"github.com/prometheus/prometheus/util/logging"
	prom_runtime "github.com/prometheus/prometheus/util/runtime"
	"github.com/prometheus/prometheus/web"
)

var (
	appName = "prometheus"

	configSuccess = prometheus.NewGauge(prometheus.GaugeOpts{
		Name: "prometheus_config_last_reload_successful",
		Help: "Whether the last configuration reload attempt was successful.",
	})
	configSuccessTime = prometheus.NewGauge(prometheus.GaugeOpts{
		Name: "prometheus_config_last_reload_success_timestamp_seconds",
		Help: "Timestamp of the last successful configuration reload.",
	})

	defaultRetentionString   = "15d"
	defaultRetentionDuration model.Duration

	agentMode                       bool
	agentOnlyFlags, serverOnlyFlags []string
)

func init() {
	prometheus.MustRegister(versioncollector.NewCollector(strings.ReplaceAll(appName, "-", "_")))

	var err error
	defaultRetentionDuration, err = model.ParseDuration(defaultRetentionString)
	if err != nil {
		panic(err)
	}
}

// serverOnlyFlag creates server-only kingpin flag.
func serverOnlyFlag(app *kingpin.Application, name, help string) *kingpin.FlagClause {
	return app.Flag(name, fmt.Sprintf("%s Use with server mode only.", help)).
		PreAction(func(parseContext *kingpin.ParseContext) error {
			// This will be invoked only if flag is actually provided by user.
			serverOnlyFlags = append(serverOnlyFlags, "--"+name)
			return nil
		})
}

// agentOnlyFlag creates agent-only kingpin flag.
func agentOnlyFlag(app *kingpin.Application, name, help string) *kingpin.FlagClause {
	return app.Flag(name, fmt.Sprintf("%s Use with agent mode only.", help)).
		PreAction(func(parseContext *kingpin.ParseContext) error {
			// This will be invoked only if flag is actually provided by user.
			agentOnlyFlags = append(agentOnlyFlags, "--"+name)
			return nil
		})
}

type flagConfig struct {
	configFile string

	agentStoragePath    string
	serverStoragePath   string
	notifier            notifier.Options
	forGracePeriod      model.Duration
	outageTolerance     model.Duration
	resendDelay         model.Duration
	maxConcurrentEvals  int64
	web                 web.Options
	scrape              scrape.Options
	tsdb                tsdbOptions
	agent               agentOptions
	lookbackDelta       model.Duration
	webTimeout          model.Duration
	queryTimeout        model.Duration
	queryConcurrency    int
	queryMaxSamples     int
	RemoteFlushDeadline model.Duration

	featureList   []string
	memlimitRatio float64
	// These options are extracted from featureList
	// for ease of use.
	enableExpandExternalLabels bool
	enableNewSDManager         bool
	enablePerStepStats         bool
	enableAutoGOMAXPROCS       bool
	enableAutoGOMEMLIMIT       bool
	enableConcurrentRuleEval   bool

	prometheusURL   string
	corsRegexString string

	promlogConfig promlog.Config
}

// setFeatureListOptions sets the corresponding options from the featureList.
func (c *flagConfig) setFeatureListOptions(logger log.Logger) error {
	for _, f := range c.featureList {
		opts := strings.Split(f, ",")
		for _, o := range opts {
			switch o {
			case "remote-write-receiver":
				c.web.EnableRemoteWriteReceiver = true
				level.Warn(logger).Log("msg", "Remote write receiver enabled via feature flag remote-write-receiver. This is DEPRECATED. Use --web.enable-remote-write-receiver.")
			case "otlp-write-receiver":
				c.web.EnableOTLPWriteReceiver = true
				level.Info(logger).Log("msg", "Experimental OTLP write receiver enabled")
			case "expand-external-labels":
				c.enableExpandExternalLabels = true
				level.Info(logger).Log("msg", "Experimental expand-external-labels enabled")
			case "exemplar-storage":
				c.tsdb.EnableExemplarStorage = true
				level.Info(logger).Log("msg", "Experimental in-memory exemplar storage enabled")
			case "memory-snapshot-on-shutdown":
				c.tsdb.EnableMemorySnapshotOnShutdown = true
				level.Info(logger).Log("msg", "Experimental memory snapshot on shutdown enabled")
			case "extra-scrape-metrics":
				c.scrape.ExtraMetrics = true
				level.Info(logger).Log("msg", "Experimental additional scrape metrics enabled")
			case "metadata-wal-records":
				c.scrape.AppendMetadata = true
				level.Info(logger).Log("msg", "Experimental metadata records in WAL enabled, required for remote write 2.0")
			case "new-service-discovery-manager":
				c.enableNewSDManager = true
				level.Info(logger).Log("msg", "Experimental service discovery manager")
			case "agent":
				agentMode = true
				level.Info(logger).Log("msg", "Experimental agent mode enabled.")
			case "promql-per-step-stats":
				c.enablePerStepStats = true
				level.Info(logger).Log("msg", "Experimental per-step statistics reporting")
			case "auto-gomaxprocs":
				c.enableAutoGOMAXPROCS = true
				level.Info(logger).Log("msg", "Automatically set GOMAXPROCS to match Linux container CPU quota")
			case "auto-gomemlimit":
				c.enableAutoGOMEMLIMIT = true
				level.Info(logger).Log("msg", "Automatically set GOMEMLIMIT to match Linux container or system memory limit")
			case "concurrent-rule-eval":
				c.enableConcurrentRuleEval = true
				level.Info(logger).Log("msg", "Experimental concurrent rule evaluation enabled.")
			case "no-default-scrape-port":
				c.scrape.NoDefaultPort = true
				level.Info(logger).Log("msg", "No default port will be appended to scrape targets' addresses.")
			case "promql-experimental-functions":
				parser.EnableExperimentalFunctions = true
				level.Info(logger).Log("msg", "Experimental PromQL functions enabled.")
			case "native-histograms":
				c.tsdb.EnableNativeHistograms = true
				c.scrape.EnableNativeHistogramsIngestion = true
				// Change relevant global variables. Hacky, but it's hard to pass a new option or default to unmarshallers.
				config.DefaultConfig.GlobalConfig.ScrapeProtocols = config.DefaultProtoFirstScrapeProtocols
				config.DefaultGlobalConfig.ScrapeProtocols = config.DefaultProtoFirstScrapeProtocols
				level.Info(logger).Log("msg", "Experimental native histogram support enabled. Changed default scrape_protocols to prefer PrometheusProto format.", "global.scrape_protocols", fmt.Sprintf("%v", config.DefaultGlobalConfig.ScrapeProtocols))
			case "ooo-native-histograms":
				c.tsdb.EnableOOONativeHistograms = true
				level.Info(logger).Log("msg", "Experimental out-of-order native histogram ingestion enabled. This will only take effect if OutOfOrderTimeWindow is > 0 and if EnableNativeHistograms = true")
			case "created-timestamp-zero-ingestion":
				c.scrape.EnableCreatedTimestampZeroIngestion = true
				// Change relevant global variables. Hacky, but it's hard to pass a new option or default to unmarshallers.
				config.DefaultConfig.GlobalConfig.ScrapeProtocols = config.DefaultProtoFirstScrapeProtocols
				config.DefaultGlobalConfig.ScrapeProtocols = config.DefaultProtoFirstScrapeProtocols
				level.Info(logger).Log("msg", "Experimental created timestamp zero ingestion enabled. Changed default scrape_protocols to prefer PrometheusProto format.", "global.scrape_protocols", fmt.Sprintf("%v", config.DefaultGlobalConfig.ScrapeProtocols))
			case "delayed-compaction":
				c.tsdb.EnableDelayedCompaction = true
				level.Info(logger).Log("msg", "Experimental delayed compaction is enabled.")
			case "":
				continue
			case "promql-at-modifier", "promql-negative-offset":
				level.Warn(logger).Log("msg", "This option for --enable-feature is now permanently enabled and therefore a no-op.", "option", o)
			default:
				level.Warn(logger).Log("msg", "Unknown option for --enable-feature", "option", o)
			}
		}
	}

	return nil
}

func main() {
	if os.Getenv("DEBUG") != "" {
		runtime.SetBlockProfileRate(20)
		runtime.SetMutexProfileFraction(20)
	}

	var (
		oldFlagRetentionDuration model.Duration
		newFlagRetentionDuration model.Duration
	)

	// Unregister the default GoCollector, and reregister with our defaults.
	if prometheus.Unregister(collectors.NewGoCollector()) {
		prometheus.MustRegister(
			collectors.NewGoCollector(
				collectors.WithGoCollectorRuntimeMetrics(
					collectors.MetricsGC,
					collectors.MetricsScheduler,
				),
			),
		)
	}

	cfg := flagConfig{
		notifier: notifier.Options{
			Registerer: prometheus.DefaultRegisterer,
		},
		web: web.Options{
			Registerer: prometheus.DefaultRegisterer,
			Gatherer:   prometheus.DefaultGatherer,
		},
		promlogConfig: promlog.Config{},
	}

	a := kingpin.New(filepath.Base(os.Args[0]), "The Prometheus monitoring server").UsageWriter(os.Stdout)

	a.Version(version.Print(appName))

	a.HelpFlag.Short('h')

	a.Flag("config.file", "Prometheus configuration file path.").
		Default("prometheus.yml").StringVar(&cfg.configFile)

	a.Flag("web.listen-address", "Address to listen on for UI, API, and telemetry.").
		Default("0.0.0.0:9090").StringVar(&cfg.web.ListenAddress)

	a.Flag("auto-gomemlimit.ratio", "The ratio of reserved GOMEMLIMIT memory to the detected maximum container or system memory").
		Default("0.9").FloatVar(&cfg.memlimitRatio)

	webConfig := a.Flag(
		"web.config.file",
		"[EXPERIMENTAL] Path to configuration file that can enable TLS or authentication.",
	).Default("").String()

	a.Flag("web.read-timeout",
		"Maximum duration before timing out read of the request, and closing idle connections.").
		Default("5m").SetValue(&cfg.webTimeout)

	a.Flag("web.max-connections", "Maximum number of simultaneous connections.").
		Default("512").IntVar(&cfg.web.MaxConnections)

	a.Flag("web.external-url",
		"The URL under which Prometheus is externally reachable (for example, if Prometheus is served via a reverse proxy). Used for generating relative and absolute links back to Prometheus itself. If the URL has a path portion, it will be used to prefix all HTTP endpoints served by Prometheus. If omitted, relevant URL components will be derived automatically.").
		PlaceHolder("<URL>").StringVar(&cfg.prometheusURL)

	a.Flag("web.route-prefix",
		"Prefix for the internal routes of web endpoints. Defaults to path of --web.external-url.").
		PlaceHolder("<path>").StringVar(&cfg.web.RoutePrefix)

	a.Flag("web.user-assets", "Path to static asset directory, available at /user.").
		PlaceHolder("<path>").StringVar(&cfg.web.UserAssetsPath)

	a.Flag("web.enable-lifecycle", "Enable shutdown and reload via HTTP request.").
		Default("false").BoolVar(&cfg.web.EnableLifecycle)

	a.Flag("web.enable-admin-api", "Enable API endpoints for admin control actions.").
		Default("false").BoolVar(&cfg.web.EnableAdminAPI)

	// TODO(bwplotka): Consider allowing those remote receive flags to be changed in config.
	// See https://github.com/prometheus/prometheus/issues/14410
	a.Flag("web.enable-remote-write-receiver", "Enable API endpoint accepting remote write requests.").
		Default("false").BoolVar(&cfg.web.EnableRemoteWriteReceiver)

	supportedRemoteWriteProtoMsgs := config.RemoteWriteProtoMsgs{config.RemoteWriteProtoMsgV1, config.RemoteWriteProtoMsgV2}
	a.Flag("web.remote-write-receiver.accepted-protobuf-messages", fmt.Sprintf("List of the remote write protobuf messages to accept when receiving the remote writes. Supported values: %v", supportedRemoteWriteProtoMsgs.String())).
		Default(supportedRemoteWriteProtoMsgs.Strings()...).SetValue(rwProtoMsgFlagValue(&cfg.web.AcceptRemoteWriteProtoMsgs))

	a.Flag("web.console.templates", "Path to the console template directory, available at /consoles.").
		Default("consoles").StringVar(&cfg.web.ConsoleTemplatesPath)

	a.Flag("web.console.libraries", "Path to the console library directory.").
		Default("console_libraries").StringVar(&cfg.web.ConsoleLibrariesPath)

	a.Flag("web.page-title", "Document title of Prometheus instance.").
		Default("Prometheus Time Series Collection and Processing Server").StringVar(&cfg.web.PageTitle)

	a.Flag("web.cors.origin", `Regex for CORS origin. It is fully anchored. Example: 'https?://(domain1|domain2)\.com'`).
		Default(".*").StringVar(&cfg.corsRegexString)

	serverOnlyFlag(a, "storage.tsdb.path", "Base path for metrics storage.").
		Default("data/").StringVar(&cfg.serverStoragePath)

	serverOnlyFlag(a, "storage.tsdb.min-block-duration", "Minimum duration of a data block before being persisted. For use in testing.").
		Hidden().Default("2h").SetValue(&cfg.tsdb.MinBlockDuration)

	serverOnlyFlag(a, "storage.tsdb.max-block-duration",
		"Maximum duration compacted blocks may span. For use in testing. (Defaults to 10% of the retention period.)").
		Hidden().PlaceHolder("<duration>").SetValue(&cfg.tsdb.MaxBlockDuration)

	serverOnlyFlag(a, "storage.tsdb.max-block-chunk-segment-size",
		"The maximum size for a single chunk segment in a block. Example: 512MB").
		Hidden().PlaceHolder("<bytes>").BytesVar(&cfg.tsdb.MaxBlockChunkSegmentSize)

	serverOnlyFlag(a, "storage.tsdb.wal-segment-size",
		"Size at which to split the tsdb WAL segment files. Example: 100MB").
		Hidden().PlaceHolder("<bytes>").BytesVar(&cfg.tsdb.WALSegmentSize)

	serverOnlyFlag(a, "storage.tsdb.retention", "[DEPRECATED] How long to retain samples in storage. This flag has been deprecated, use \"storage.tsdb.retention.time\" instead.").
		SetValue(&oldFlagRetentionDuration)

	serverOnlyFlag(a, "storage.tsdb.retention.time", "How long to retain samples in storage. When this flag is set it overrides \"storage.tsdb.retention\". If neither this flag nor \"storage.tsdb.retention\" nor \"storage.tsdb.retention.size\" is set, the retention time defaults to "+defaultRetentionString+". Units Supported: y, w, d, h, m, s, ms.").
		SetValue(&newFlagRetentionDuration)

	serverOnlyFlag(a, "storage.tsdb.retention.size", "Maximum number of bytes that can be stored for blocks. A unit is required, supported units: B, KB, MB, GB, TB, PB, EB. Ex: \"512MB\". Based on powers-of-2, so 1KB is 1024B.").
		BytesVar(&cfg.tsdb.MaxBytes)

	serverOnlyFlag(a, "storage.tsdb.no-lockfile", "Do not create lockfile in data directory.").
		Default("false").BoolVar(&cfg.tsdb.NoLockfile)

	// TODO: Remove in Prometheus 3.0.
	var b bool
	serverOnlyFlag(a, "storage.tsdb.allow-overlapping-blocks", "[DEPRECATED] This flag has no effect. Overlapping blocks are enabled by default now.").
		Default("true").Hidden().BoolVar(&b)

	serverOnlyFlag(a, "storage.tsdb.allow-overlapping-compaction", "Allow compaction of overlapping blocks. If set to false, TSDB stops vertical compaction and leaves overlapping blocks there. The use case is to let another component handle the compaction of overlapping blocks.").
		Default("true").Hidden().BoolVar(&cfg.tsdb.EnableOverlappingCompaction)

	serverOnlyFlag(a, "storage.tsdb.wal-compression", "Compress the tsdb WAL.").
		Hidden().Default("true").BoolVar(&cfg.tsdb.WALCompression)

	serverOnlyFlag(a, "storage.tsdb.wal-compression-type", "Compression algorithm for the tsdb WAL.").
		Hidden().Default(string(wlog.CompressionSnappy)).EnumVar(&cfg.tsdb.WALCompressionType, string(wlog.CompressionSnappy), string(wlog.CompressionZstd))

	serverOnlyFlag(a, "storage.tsdb.head-chunks-write-queue-size", "Size of the queue through which head chunks are written to the disk to be m-mapped, 0 disables the queue completely. Experimental.").
		Default("0").IntVar(&cfg.tsdb.HeadChunksWriteQueueSize)

	serverOnlyFlag(a, "storage.tsdb.samples-per-chunk", "Target number of samples per chunk.").
		Default("120").Hidden().IntVar(&cfg.tsdb.SamplesPerChunk)

	agentOnlyFlag(a, "storage.agent.path", "Base path for metrics storage.").
		Default("data-agent/").StringVar(&cfg.agentStoragePath)

	agentOnlyFlag(a, "storage.agent.wal-segment-size",
		"Size at which to split WAL segment files. Example: 100MB").
		Hidden().PlaceHolder("<bytes>").BytesVar(&cfg.agent.WALSegmentSize)

	agentOnlyFlag(a, "storage.agent.wal-compression", "Compress the agent WAL.").
		Default("true").BoolVar(&cfg.agent.WALCompression)

	agentOnlyFlag(a, "storage.agent.wal-compression-type", "Compression algorithm for the agent WAL.").
		Hidden().Default(string(wlog.CompressionSnappy)).EnumVar(&cfg.agent.WALCompressionType, string(wlog.CompressionSnappy), string(wlog.CompressionZstd))

	agentOnlyFlag(a, "storage.agent.wal-truncate-frequency",
		"The frequency at which to truncate the WAL and remove old data.").
		Hidden().PlaceHolder("<duration>").SetValue(&cfg.agent.TruncateFrequency)

	agentOnlyFlag(a, "storage.agent.retention.min-time",
		"Minimum age samples may be before being considered for deletion when the WAL is truncated").
		SetValue(&cfg.agent.MinWALTime)

	agentOnlyFlag(a, "storage.agent.retention.max-time",
		"Maximum age samples may be before being forcibly deleted when the WAL is truncated").
		SetValue(&cfg.agent.MaxWALTime)

	agentOnlyFlag(a, "storage.agent.no-lockfile", "Do not create lockfile in data directory.").
		Default("false").BoolVar(&cfg.agent.NoLockfile)

	a.Flag("storage.remote.flush-deadline", "How long to wait flushing sample on shutdown or config reload.").
		Default("1m").PlaceHolder("<duration>").SetValue(&cfg.RemoteFlushDeadline)

	serverOnlyFlag(a, "storage.remote.read-sample-limit", "Maximum overall number of samples to return via the remote read interface, in a single query. 0 means no limit. This limit is ignored for streamed response types.").
		Default("5e7").IntVar(&cfg.web.RemoteReadSampleLimit)

	serverOnlyFlag(a, "storage.remote.read-concurrent-limit", "Maximum number of concurrent remote read calls. 0 means no limit.").
		Default("10").IntVar(&cfg.web.RemoteReadConcurrencyLimit)

	serverOnlyFlag(a, "storage.remote.read-max-bytes-in-frame", "Maximum number of bytes in a single frame for streaming remote read response types before marshalling. Note that client might have limit on frame size as well. 1MB as recommended by protobuf by default.").
		Default("1048576").IntVar(&cfg.web.RemoteReadBytesInFrame)

	serverOnlyFlag(a, "rules.alert.for-outage-tolerance", "Max time to tolerate prometheus outage for restoring \"for\" state of alert.").
		Default("1h").SetValue(&cfg.outageTolerance)

	serverOnlyFlag(a, "rules.alert.for-grace-period", "Minimum duration between alert and restored \"for\" state. This is maintained only for alerts with configured \"for\" time greater than grace period.").
		Default("10m").SetValue(&cfg.forGracePeriod)

	serverOnlyFlag(a, "rules.alert.resend-delay", "Minimum amount of time to wait before resending an alert to Alertmanager.").
		Default("1m").SetValue(&cfg.resendDelay)

	serverOnlyFlag(a, "rules.max-concurrent-evals", "Global concurrency limit for independent rules that can run concurrently. When set, \"query.max-concurrency\" may need to be adjusted accordingly.").
		Default("4").Int64Var(&cfg.maxConcurrentEvals)

	a.Flag("scrape.adjust-timestamps", "Adjust scrape timestamps by up to `scrape.timestamp-tolerance` to align them to the intended schedule. See https://github.com/prometheus/prometheus/issues/7846 for more context. Experimental. This flag will be removed in a future release.").
		Hidden().Default("true").BoolVar(&scrape.AlignScrapeTimestamps)

	a.Flag("scrape.timestamp-tolerance", "Timestamp tolerance. See https://github.com/prometheus/prometheus/issues/7846 for more context. Experimental. This flag will be removed in a future release.").
		Hidden().Default("2ms").DurationVar(&scrape.ScrapeTimestampTolerance)

	serverOnlyFlag(a, "alertmanager.notification-queue-capacity", "The capacity of the queue for pending Alertmanager notifications.").
		Default("10000").IntVar(&cfg.notifier.QueueCapacity)

	serverOnlyFlag(a, "alertmanager.drain-notification-queue-on-shutdown", "Send any outstanding Alertmanager notifications when shutting down. If false, any outstanding Alertmanager notifications will be dropped when shutting down.").
		Default("true").BoolVar(&cfg.notifier.DrainOnShutdown)

	// TODO: Remove in Prometheus 3.0.
	alertmanagerTimeout := a.Flag("alertmanager.timeout", "[DEPRECATED] This flag has no effect.").Hidden().String()

	serverOnlyFlag(a, "query.lookback-delta", "The maximum lookback duration for retrieving metrics during expression evaluations and federation.").
		Default("5m").SetValue(&cfg.lookbackDelta)

	serverOnlyFlag(a, "query.timeout", "Maximum time a query may take before being aborted.").
		Default("2m").SetValue(&cfg.queryTimeout)

	serverOnlyFlag(a, "query.max-concurrency", "Maximum number of queries executed concurrently.").
		Default("20").IntVar(&cfg.queryConcurrency)

	serverOnlyFlag(a, "query.max-samples", "Maximum number of samples a single query can load into memory. Note that queries will fail if they try to load more samples than this into memory, so this also limits the number of samples a query can return.").
		Default("50000000").IntVar(&cfg.queryMaxSamples)

	a.Flag("scrape.discovery-reload-interval", "Interval used by scrape manager to throttle target groups updates.").
		Hidden().Default("5s").SetValue(&cfg.scrape.DiscoveryReloadInterval)

	a.Flag("enable-feature", "Comma separated feature names to enable. Valid options: agent, auto-gomemlimit, exemplar-storage, expand-external-labels, memory-snapshot-on-shutdown, promql-per-step-stats, promql-experimental-functions, remote-write-receiver (DEPRECATED), extra-scrape-metrics, new-service-discovery-manager, auto-gomaxprocs, no-default-scrape-port, native-histograms, otlp-write-receiver, created-timestamp-zero-ingestion, concurrent-rule-eval, delayed-compaction. See https://prometheus.io/docs/prometheus/latest/feature_flags/ for more details.").
		Default("").StringsVar(&cfg.featureList)

	promlogflag.AddFlags(a, &cfg.promlogConfig)

	a.Flag("write-documentation", "Generate command line documentation. Internal use.").Hidden().Action(func(ctx *kingpin.ParseContext) error {
		if err := documentcli.GenerateMarkdown(a.Model(), os.Stdout); err != nil {
			os.Exit(1)
			return err
		}
		os.Exit(0)
		return nil
	}).Bool()

	_, err := a.Parse(os.Args[1:])
	if err != nil {
		fmt.Fprintln(os.Stderr, fmt.Errorf("Error parsing command line arguments: %w", err))
		a.Usage(os.Args[1:])
		os.Exit(2)
	}

	logger := promlog.New(&cfg.promlogConfig)

	if err := cfg.setFeatureListOptions(logger); err != nil {
		fmt.Fprintln(os.Stderr, fmt.Errorf("Error parsing feature list: %w", err))
		os.Exit(1)
	}

	if agentMode && len(serverOnlyFlags) > 0 {
		fmt.Fprintf(os.Stderr, "The following flag(s) can not be used in agent mode: %q", serverOnlyFlags)
		os.Exit(3)
	}

	if !agentMode && len(agentOnlyFlags) > 0 {
		fmt.Fprintf(os.Stderr, "The following flag(s) can only be used in agent mode: %q", agentOnlyFlags)
		os.Exit(3)
	}

	if cfg.memlimitRatio <= 0.0 || cfg.memlimitRatio > 1.0 {
		fmt.Fprintf(os.Stderr, "--auto-gomemlimit.ratio must be greater than 0 and less than or equal to 1.")
		os.Exit(1)
	}

	localStoragePath := cfg.serverStoragePath
	if agentMode {
		localStoragePath = cfg.agentStoragePath
	}

	cfg.web.ExternalURL, err = computeExternalURL(cfg.prometheusURL, cfg.web.ListenAddress)
	if err != nil {
		fmt.Fprintln(os.Stderr, fmt.Errorf("parse external URL %q: %w", cfg.prometheusURL, err))
		os.Exit(2)
	}

	cfg.web.CORSOrigin, err = compileCORSRegexString(cfg.corsRegexString)
	if err != nil {
		fmt.Fprintln(os.Stderr, fmt.Errorf("could not compile CORS regex string %q: %w", cfg.corsRegexString, err))
		os.Exit(2)
	}

	if *alertmanagerTimeout != "" {
		level.Warn(logger).Log("msg", "The flag --alertmanager.timeout has no effect and will be removed in the future.")
	}

	// Throw error for invalid config before starting other components.
	var cfgFile *config.Config
	if cfgFile, err = config.LoadFile(cfg.configFile, agentMode, false, log.NewNopLogger()); err != nil {
		absPath, pathErr := filepath.Abs(cfg.configFile)
		if pathErr != nil {
			absPath = cfg.configFile
		}
		level.Error(logger).Log("msg", fmt.Sprintf("Error loading config (--config.file=%s)", cfg.configFile), "file", absPath, "err", err)
		os.Exit(2)
	}
	if _, err := cfgFile.GetScrapeConfigs(); err != nil {
		absPath, pathErr := filepath.Abs(cfg.configFile)
		if pathErr != nil {
			absPath = cfg.configFile
		}
		level.Error(logger).Log("msg", fmt.Sprintf("Error loading scrape config files from config (--config.file=%q)", cfg.configFile), "file", absPath, "err", err)
		os.Exit(2)
	}
	if cfg.tsdb.EnableExemplarStorage {
		if cfgFile.StorageConfig.ExemplarsConfig == nil {
			cfgFile.StorageConfig.ExemplarsConfig = &config.DefaultExemplarsConfig
		}
		cfg.tsdb.MaxExemplars = cfgFile.StorageConfig.ExemplarsConfig.MaxExemplars
	}
	if cfgFile.StorageConfig.TSDBConfig != nil {
		cfg.tsdb.OutOfOrderTimeWindow = cfgFile.StorageConfig.TSDBConfig.OutOfOrderTimeWindow
	}

	// Now that the validity of the config is established, set the config
	// success metrics accordingly, although the config isn't really loaded
	// yet. This will happen later (including setting these metrics again),
	// but if we don't do it now, the metrics will stay at zero until the
	// startup procedure is complete, which might take long enough to
	// trigger alerts about an invalid config.
	configSuccess.Set(1)
	configSuccessTime.SetToCurrentTime()

	cfg.web.ReadTimeout = time.Duration(cfg.webTimeout)
	// Default -web.route-prefix to path of -web.external-url.
	if cfg.web.RoutePrefix == "" {
		cfg.web.RoutePrefix = cfg.web.ExternalURL.Path
	}
	// RoutePrefix must always be at least '/'.
	cfg.web.RoutePrefix = "/" + strings.Trim(cfg.web.RoutePrefix, "/")

	if !agentMode {
		// Time retention settings.
		if oldFlagRetentionDuration != 0 {
			level.Warn(logger).Log("deprecation_notice", "'storage.tsdb.retention' flag is deprecated use 'storage.tsdb.retention.time' instead.")
			cfg.tsdb.RetentionDuration = oldFlagRetentionDuration
		}

		// When the new flag is set it takes precedence.
		if newFlagRetentionDuration != 0 {
			cfg.tsdb.RetentionDuration = newFlagRetentionDuration
		}

		if cfg.tsdb.RetentionDuration == 0 && cfg.tsdb.MaxBytes == 0 {
			cfg.tsdb.RetentionDuration = defaultRetentionDuration
			level.Info(logger).Log("msg", "No time or size retention was set so using the default time retention", "duration", defaultRetentionDuration)
		}

		// Check for overflows. This limits our max retention to 100y.
		if cfg.tsdb.RetentionDuration < 0 {
			y, err := model.ParseDuration("100y")
			if err != nil {
				panic(err)
			}
			cfg.tsdb.RetentionDuration = y
			level.Warn(logger).Log("msg", "Time retention value is too high. Limiting to: "+y.String())
		}

		// Max block size settings.
		if cfg.tsdb.MaxBlockDuration == 0 {
			maxBlockDuration, err := model.ParseDuration("31d")
			if err != nil {
				panic(err)
			}
			// When the time retention is set and not too big use to define the max block duration.
			if cfg.tsdb.RetentionDuration != 0 && cfg.tsdb.RetentionDuration/10 < maxBlockDuration {
				maxBlockDuration = cfg.tsdb.RetentionDuration / 10
			}

			cfg.tsdb.MaxBlockDuration = maxBlockDuration
		}
	}

	noStepSubqueryInterval := &safePromQLNoStepSubqueryInterval{}
	noStepSubqueryInterval.Set(config.DefaultGlobalConfig.EvaluationInterval)

	// Above level 6, the k8s client would log bearer tokens in clear-text.
	klog.ClampLevel(6)
	klog.SetLogger(log.With(logger, "component", "k8s_client_runtime"))
	klogv2.ClampLevel(6)
	klogv2.SetLogger(log.With(logger, "component", "k8s_client_runtime"))

	modeAppName := "Prometheus Server"
	mode := "server"
	if agentMode {
		modeAppName = "Prometheus Agent"
		mode = "agent"
	}

	level.Info(logger).Log("msg", "Starting "+modeAppName, "mode", mode, "version", version.Info())
	if bits.UintSize < 64 {
		level.Warn(logger).Log("msg", "This Prometheus binary has not been compiled for a 64-bit architecture. Due to virtual memory constraints of 32-bit systems, it is highly recommended to switch to a 64-bit binary of Prometheus.", "GOARCH", runtime.GOARCH)
	}

	level.Info(logger).Log("build_context", version.BuildContext())
	level.Info(logger).Log("host_details", prom_runtime.Uname())
	level.Info(logger).Log("fd_limits", prom_runtime.FdLimits())
	level.Info(logger).Log("vm_limits", prom_runtime.VMLimits())

	var (
		localStorage  = &readyStorage{stats: tsdb.NewDBStats()}
		scraper       = &readyScrapeManager{}
		remoteStorage = remote.NewStorage(log.With(logger, "component", "remote"), prometheus.DefaultRegisterer, localStorage.StartTime, localStoragePath, time.Duration(cfg.RemoteFlushDeadline), scraper, cfg.scrape.AppendMetadata)
		fanoutStorage = storage.NewFanout(logger, localStorage, remoteStorage)
	)

	var (
		ctxWeb, cancelWeb = context.WithCancel(context.Background())
		ctxRule           = context.Background()

		notifierManager = notifier.NewManager(&cfg.notifier, log.With(logger, "component", "notifier"))

		ctxScrape, cancelScrape = context.WithCancel(context.Background())
		ctxNotify, cancelNotify = context.WithCancel(context.Background())
		discoveryManagerScrape  discoveryManager
		discoveryManagerNotify  discoveryManager
	)

	// Kubernetes client metrics are used by Kubernetes SD.
	// They are registered here in the main function, because SD mechanisms
	// can only register metrics specific to a SD instance.
	// Kubernetes client metrics are the same for the whole process -
	// they are not specific to an SD instance.
	err = discovery.RegisterK8sClientMetricsWithPrometheus(prometheus.DefaultRegisterer)
	if err != nil {
		level.Error(logger).Log("msg", "failed to register Kubernetes client metrics", "err", err)
		os.Exit(1)
	}

	sdMetrics, err := discovery.CreateAndRegisterSDMetrics(prometheus.DefaultRegisterer)
	if err != nil {
		level.Error(logger).Log("msg", "failed to register service discovery metrics", "err", err)
		os.Exit(1)
	}

	if cfg.enableNewSDManager {
		{
			discMgr := discovery.NewManager(ctxScrape, log.With(logger, "component", "discovery manager scrape"), prometheus.DefaultRegisterer, sdMetrics, discovery.Name("scrape"))
			if discMgr == nil {
				level.Error(logger).Log("msg", "failed to create a discovery manager scrape")
				os.Exit(1)
			}
			discoveryManagerScrape = discMgr
		}

		{
			discMgr := discovery.NewManager(ctxNotify, log.With(logger, "component", "discovery manager notify"), prometheus.DefaultRegisterer, sdMetrics, discovery.Name("notify"))
			if discMgr == nil {
				level.Error(logger).Log("msg", "failed to create a discovery manager notify")
				os.Exit(1)
			}
			discoveryManagerNotify = discMgr
		}
	} else {
		{
			discMgr := legacymanager.NewManager(ctxScrape, log.With(logger, "component", "discovery manager scrape"), prometheus.DefaultRegisterer, sdMetrics, legacymanager.Name("scrape"))
			if discMgr == nil {
				level.Error(logger).Log("msg", "failed to create a discovery manager scrape")
				os.Exit(1)
			}
			discoveryManagerScrape = discMgr
		}

		{
			discMgr := legacymanager.NewManager(ctxNotify, log.With(logger, "component", "discovery manager notify"), prometheus.DefaultRegisterer, sdMetrics, legacymanager.Name("notify"))
			if discMgr == nil {
				level.Error(logger).Log("msg", "failed to create a discovery manager notify")
				os.Exit(1)
			}
			discoveryManagerNotify = discMgr
		}
	}

	scrapeManager, err := scrape.NewManager(
		&cfg.scrape,
		log.With(logger, "component", "scrape manager"),
		fanoutStorage,
		prometheus.DefaultRegisterer,
	)
	if err != nil {
		level.Error(logger).Log("msg", "failed to create a scrape manager", "err", err)
		os.Exit(1)
	}

	var (
		tracingManager = tracing.NewManager(logger)

		queryEngine *promql.Engine
		ruleManager *rules.Manager
	)

	if cfg.enableAutoGOMAXPROCS {
		l := func(format string, a ...interface{}) {
			level.Info(logger).Log("component", "automaxprocs", "msg", fmt.Sprintf(strings.TrimPrefix(format, "maxprocs: "), a...))
		}
		if _, err := maxprocs.Set(maxprocs.Logger(l)); err != nil {
			level.Warn(logger).Log("component", "automaxprocs", "msg", "Failed to set GOMAXPROCS automatically", "err", err)
		}
	}

	if cfg.enableAutoGOMEMLIMIT {
		if _, err := memlimit.SetGoMemLimitWithOpts(
			memlimit.WithRatio(cfg.memlimitRatio),
			memlimit.WithProvider(
				memlimit.ApplyFallback(
					memlimit.FromCgroup,
					memlimit.FromSystem,
				),
			),
		); err != nil {
			level.Warn(logger).Log("component", "automemlimit", "msg", "Failed to set GOMEMLIMIT automatically", "err", err)
		}
	}

	if !agentMode {
		opts := promql.EngineOpts{
			Logger:                   log.With(logger, "component", "query engine"),
			Reg:                      prometheus.DefaultRegisterer,
			MaxSamples:               cfg.queryMaxSamples,
			Timeout:                  time.Duration(cfg.queryTimeout),
			ActiveQueryTracker:       promql.NewActiveQueryTracker(localStoragePath, cfg.queryConcurrency, log.With(logger, "component", "activeQueryTracker")),
			LookbackDelta:            time.Duration(cfg.lookbackDelta),
			NoStepSubqueryIntervalFn: noStepSubqueryInterval.Get,
			// EnableAtModifier and EnableNegativeOffset have to be
			// always on for regular PromQL as of Prometheus v2.33.
			EnableAtModifier:     true,
			EnableNegativeOffset: true,
			EnablePerStepStats:   cfg.enablePerStepStats,
		}

		queryEngine = promql.NewEngine(opts)

		ruleManager = rules.NewManager(&rules.ManagerOptions{
			Appendable:             fanoutStorage,
			Queryable:              localStorage,
			QueryFunc:              rules.EngineQueryFunc(queryEngine, fanoutStorage),
			NotifyFunc:             rules.SendAlerts(notifierManager, cfg.web.ExternalURL.String()),
			Context:                ctxRule,
			ExternalURL:            cfg.web.ExternalURL,
			Registerer:             prometheus.DefaultRegisterer,
			Logger:                 log.With(logger, "component", "rule manager"),
			OutageTolerance:        time.Duration(cfg.outageTolerance),
			ForGracePeriod:         time.Duration(cfg.forGracePeriod),
			ResendDelay:            time.Duration(cfg.resendDelay),
			MaxConcurrentEvals:     cfg.maxConcurrentEvals,
			ConcurrentEvalsEnabled: cfg.enableConcurrentRuleEval,
			DefaultRuleQueryOffset: func() time.Duration {
				return time.Duration(cfgFile.GlobalConfig.RuleQueryOffset)
			},
		})
	}

	scraper.Set(scrapeManager)

	cfg.web.Context = ctxWeb
	cfg.web.TSDBRetentionDuration = cfg.tsdb.RetentionDuration
	cfg.web.TSDBMaxBytes = cfg.tsdb.MaxBytes
	cfg.web.TSDBDir = localStoragePath
	cfg.web.LocalStorage = localStorage
	cfg.web.Storage = fanoutStorage
	cfg.web.ExemplarStorage = localStorage
	cfg.web.QueryEngine = queryEngine
	cfg.web.ScrapeManager = scrapeManager
	cfg.web.RuleManager = ruleManager
	cfg.web.Notifier = notifierManager
	cfg.web.LookbackDelta = time.Duration(cfg.lookbackDelta)
	cfg.web.IsAgent = agentMode
	cfg.web.AppName = modeAppName

	cfg.web.Version = &web.PrometheusVersion{
		Version:   version.Version,
		Revision:  version.Revision,
		Branch:    version.Branch,
		BuildUser: version.BuildUser,
		BuildDate: version.BuildDate,
		GoVersion: version.GoVersion,
	}

	cfg.web.Flags = map[string]string{}

	// Exclude kingpin default flags to expose only Prometheus ones.
	boilerplateFlags := kingpin.New("", "").Version("")
	for _, f := range a.Model().Flags {
		if boilerplateFlags.GetFlag(f.Name) != nil {
			continue
		}

		cfg.web.Flags[f.Name] = f.Value.String()
	}

	// Depends on cfg.web.ScrapeManager so needs to be after cfg.web.ScrapeManager = scrapeManager.
	webHandler := web.New(log.With(logger, "component", "web"), &cfg.web)

	// Monitor outgoing connections on default transport with conntrack.
	http.DefaultTransport.(*http.Transport).DialContext = conntrack.NewDialContextFunc(
		conntrack.DialWithTracing(),
	)

	// This is passed to ruleManager.Update().
	externalURL := cfg.web.ExternalURL.String()

	reloaders := []reloader{
		{
			name:     "db_storage",
			reloader: localStorage.ApplyConfig,
		}, {
			name:     "remote_storage",
			reloader: remoteStorage.ApplyConfig,
		}, {
			name:     "web_handler",
			reloader: webHandler.ApplyConfig,
		}, {
			name: "query_engine",
			reloader: func(cfg *config.Config) error {
				if agentMode {
					// No-op in Agent mode.
					return nil
				}

				if cfg.GlobalConfig.QueryLogFile == "" {
					queryEngine.SetQueryLogger(nil)
					return nil
				}

				l, err := logging.NewJSONFileLogger(cfg.GlobalConfig.QueryLogFile)
				if err != nil {
					return err
				}
				queryEngine.SetQueryLogger(l)
				return nil
			},
		}, {
			// The Scrape and notifier managers need to reload before the Discovery manager as
			// they need to read the most updated config when receiving the new targets list.
			name:     "scrape",
			reloader: scrapeManager.ApplyConfig,
		}, {
			name: "scrape_sd",
			reloader: func(cfg *config.Config) error {
				c := make(map[string]discovery.Configs)
				scfgs, err := cfg.GetScrapeConfigs()
				if err != nil {
					return err
				}
				for _, v := range scfgs {
					c[v.JobName] = v.ServiceDiscoveryConfigs
				}
				return discoveryManagerScrape.ApplyConfig(c)
			},
		}, {
			name:     "notify",
			reloader: notifierManager.ApplyConfig,
		}, {
			name: "notify_sd",
			reloader: func(cfg *config.Config) error {
				c := make(map[string]discovery.Configs)
				for k, v := range cfg.AlertingConfig.AlertmanagerConfigs.ToMap() {
					c[k] = v.ServiceDiscoveryConfigs
				}
				return discoveryManagerNotify.ApplyConfig(c)
			},
		}, {
			name: "rules",
			reloader: func(cfg *config.Config) error {
				if agentMode {
					// No-op in Agent mode
					return nil
				}

				// Get all rule files matching the configuration paths.
				var files []string
				for _, pat := range cfg.RuleFiles {
					fs, err := filepath.Glob(pat)
					if err != nil {
						// The only error can be a bad pattern.
						return fmt.Errorf("error retrieving rule files for %s: %w", pat, err)
					}
					files = append(files, fs...)
				}
				return ruleManager.Update(
					time.Duration(cfg.GlobalConfig.EvaluationInterval),
					files,
					cfg.GlobalConfig.ExternalLabels,
					externalURL,
					nil,
				)
			},
		}, {
			name:     "tracing",
			reloader: tracingManager.ApplyConfig,
		},
	}

	prometheus.MustRegister(configSuccess)
	prometheus.MustRegister(configSuccessTime)

	// Start all components while we wait for TSDB to open but only load
	// initial config and mark ourselves as ready after it completed.
	dbOpen := make(chan struct{})

	// sync.Once is used to make sure we can close the channel at different execution stages(SIGTERM or when the config is loaded).
	type closeOnce struct {
		C     chan struct{}
		once  sync.Once
		Close func()
	}
	// Wait until the server is ready to handle reloading.
	reloadReady := &closeOnce{
		C: make(chan struct{}),
	}
	reloadReady.Close = func() {
		reloadReady.once.Do(func() {
			close(reloadReady.C)
		})
	}

	listener, err := webHandler.Listener()
	if err != nil {
		level.Error(logger).Log("msg", "Unable to start web listener", "err", err)
		os.Exit(1)
	}

	err = toolkit_web.Validate(*webConfig)
	if err != nil {
		level.Error(logger).Log("msg", "Unable to validate web configuration file", "err", err)
		os.Exit(1)
	}

	var g run.Group
	{
		// Termination handler.
		term := make(chan os.Signal, 1)
		signal.Notify(term, os.Interrupt, syscall.SIGTERM)
		cancel := make(chan struct{})
		g.Add(
			func() error {
				// Don't forget to release the reloadReady channel so that waiting blocks can exit normally.
				select {
				case sig := <-term:
					level.Warn(logger).Log("msg", "Received an OS signal, exiting gracefully...", "signal", sig.String())
					reloadReady.Close()
				case <-webHandler.Quit():
					level.Warn(logger).Log("msg", "Received termination request via web service, exiting gracefully...")
				case <-cancel:
					reloadReady.Close()
				}
				return nil
			},
			func(err error) {
				close(cancel)
				webHandler.SetReady(false)
			},
		)
	}
	{
		// Scrape discovery manager.
		g.Add(
			func() error {
				err := discoveryManagerScrape.Run()
				level.Info(logger).Log("msg", "Scrape discovery manager stopped")
				return err
			},
			func(err error) {
				level.Info(logger).Log("msg", "Stopping scrape discovery manager...")
				cancelScrape()
			},
		)
	}
	{
		// Notify discovery manager.
		g.Add(
			func() error {
				err := discoveryManagerNotify.Run()
				level.Info(logger).Log("msg", "Notify discovery manager stopped")
				return err
			},
			func(err error) {
				level.Info(logger).Log("msg", "Stopping notify discovery manager...")
				cancelNotify()
			},
		)
	}
	if !agentMode {
		// Rule manager.
		g.Add(
			func() error {
				<-reloadReady.C
				ruleManager.Run()
				return nil
			},
			func(err error) {
				ruleManager.Stop()
			},
		)
	}
	{
		// Scrape manager.
		g.Add(
			func() error {
				// When the scrape manager receives a new targets list
				// it needs to read a valid config for each job.
				// It depends on the config being in sync with the discovery manager so
				// we wait until the config is fully loaded.
				<-reloadReady.C

				err := scrapeManager.Run(discoveryManagerScrape.SyncCh())
				level.Info(logger).Log("msg", "Scrape manager stopped")
				return err
			},
			func(err error) {
				// Scrape manager needs to be stopped before closing the local TSDB
				// so that it doesn't try to write samples to a closed storage.
				// We should also wait for rule manager to be fully stopped to ensure
				// we don't trigger any false positive alerts for rules using absent().
				level.Info(logger).Log("msg", "Stopping scrape manager...")
				scrapeManager.Stop()
			},
		)
	}
	{
		// Tracing manager.
		g.Add(
			func() error {
				<-reloadReady.C
				tracingManager.Run()
				return nil
			},
			func(err error) {
				tracingManager.Stop()
			},
		)
	}
	{
		// Reload handler.

		// Make sure that sighup handler is registered with a redirect to the channel before the potentially
		// long and synchronous tsdb init.
		hup := make(chan os.Signal, 1)
		signal.Notify(hup, syscall.SIGHUP)
		cancel := make(chan struct{})
		g.Add(
			func() error {
				<-reloadReady.C

				for {
					select {
					case <-hup:
						if err := reloadConfig(cfg.configFile, cfg.enableExpandExternalLabels, cfg.tsdb.EnableExemplarStorage, logger, noStepSubqueryInterval, reloaders...); err != nil {
							level.Error(logger).Log("msg", "Error reloading config", "err", err)
						}
					case rc := <-webHandler.Reload():
						if err := reloadConfig(cfg.configFile, cfg.enableExpandExternalLabels, cfg.tsdb.EnableExemplarStorage, logger, noStepSubqueryInterval, reloaders...); err != nil {
							level.Error(logger).Log("msg", "Error reloading config", "err", err)
							rc <- err
						} else {
							rc <- nil
						}
					case <-cancel:
						return nil
					}
				}
			},
			func(err error) {
				// Wait for any in-progress reloads to complete to avoid
				// reloading things after they have been shutdown.
				cancel <- struct{}{}
			},
		)
	}
	{
		// Initial configuration loading.
		cancel := make(chan struct{})
		g.Add(
			func() error {
				select {
				case <-dbOpen:
				// In case a shutdown is initiated before the dbOpen is released
				case <-cancel:
					reloadReady.Close()
					return nil
				}

				if err := reloadConfig(cfg.configFile, cfg.enableExpandExternalLabels, cfg.tsdb.EnableExemplarStorage, logger, noStepSubqueryInterval, reloaders...); err != nil {
					return fmt.Errorf("error loading config from %q: %w", cfg.configFile, err)
				}

				reloadReady.Close()

				webHandler.SetReady(true)
				level.Info(logger).Log("msg", "Server is ready to receive web requests.")
				<-cancel
				return nil
			},
			func(err error) {
				close(cancel)
			},
		)
	}
	if !agentMode {
		// TSDB.
		opts := cfg.tsdb.ToTSDBOptions()
		cancel := make(chan struct{})
		g.Add(
			func() error {
				level.Info(logger).Log("msg", "Starting TSDB ...")
				if cfg.tsdb.WALSegmentSize != 0 {
					if cfg.tsdb.WALSegmentSize < 10*1024*1024 || cfg.tsdb.WALSegmentSize > 256*1024*1024 {
						return errors.New("flag 'storage.tsdb.wal-segment-size' must be set between 10MB and 256MB")
					}
				}
				if cfg.tsdb.MaxBlockChunkSegmentSize != 0 {
					if cfg.tsdb.MaxBlockChunkSegmentSize < 1024*1024 {
						return errors.New("flag 'storage.tsdb.max-block-chunk-segment-size' must be set over 1MB")
					}
				}

				db, err := openDBWithMetrics(localStoragePath, logger, prometheus.DefaultRegisterer, &opts, localStorage.getStats())
				if err != nil {
					return fmt.Errorf("opening storage failed: %w", err)
				}

				switch fsType := prom_runtime.Statfs(localStoragePath); fsType {
				case "NFS_SUPER_MAGIC":
					level.Warn(logger).Log("fs_type", fsType, "msg", "This filesystem is not supported and may lead to data corruption and data loss. Please carefully read https://prometheus.io/docs/prometheus/latest/storage/ to learn more about supported filesystems.")
				default:
					level.Info(logger).Log("fs_type", fsType)
				}

				level.Info(logger).Log("msg", "TSDB started")
				level.Debug(logger).Log("msg", "TSDB options",
					"MinBlockDuration", cfg.tsdb.MinBlockDuration,
					"MaxBlockDuration", cfg.tsdb.MaxBlockDuration,
					"MaxBytes", cfg.tsdb.MaxBytes,
					"NoLockfile", cfg.tsdb.NoLockfile,
					"RetentionDuration", cfg.tsdb.RetentionDuration,
					"WALSegmentSize", cfg.tsdb.WALSegmentSize,
					"WALCompression", cfg.tsdb.WALCompression,
				)

				startTimeMargin := int64(2 * time.Duration(cfg.tsdb.MinBlockDuration).Seconds() * 1000)
				localStorage.Set(db, startTimeMargin)
				db.SetWriteNotified(remoteStorage)
				close(dbOpen)
				<-cancel
				return nil
			},
			func(err error) {
				if err := fanoutStorage.Close(); err != nil {
					level.Error(logger).Log("msg", "Error stopping storage", "err", err)
				}
				close(cancel)
			},
		)
	}
	if agentMode {
		// WAL storage.
		opts := cfg.agent.ToAgentOptions(cfg.tsdb.OutOfOrderTimeWindow)
		cancel := make(chan struct{})
		g.Add(
			func() error {
				level.Info(logger).Log("msg", "Starting WAL storage ...")
				if cfg.agent.WALSegmentSize != 0 {
					if cfg.agent.WALSegmentSize < 10*1024*1024 || cfg.agent.WALSegmentSize > 256*1024*1024 {
						return errors.New("flag 'storage.agent.wal-segment-size' must be set between 10MB and 256MB")
					}
				}
				db, err := agent.Open(
					logger,
					prometheus.DefaultRegisterer,
					remoteStorage,
					localStoragePath,
					&opts,
				)
				if err != nil {
					return fmt.Errorf("opening storage failed: %w", err)
				}

				switch fsType := prom_runtime.Statfs(localStoragePath); fsType {
				case "NFS_SUPER_MAGIC":
					level.Warn(logger).Log("fs_type", fsType, "msg", "This filesystem is not supported and may lead to data corruption and data loss. Please carefully read https://prometheus.io/docs/prometheus/latest/storage/ to learn more about supported filesystems.")
				default:
					level.Info(logger).Log("fs_type", fsType)
				}

				level.Info(logger).Log("msg", "Agent WAL storage started")
				level.Debug(logger).Log("msg", "Agent WAL storage options",
					"WALSegmentSize", cfg.agent.WALSegmentSize,
					"WALCompression", cfg.agent.WALCompression,
					"StripeSize", cfg.agent.StripeSize,
					"TruncateFrequency", cfg.agent.TruncateFrequency,
					"MinWALTime", cfg.agent.MinWALTime,
					"MaxWALTime", cfg.agent.MaxWALTime,
					"OutOfOrderTimeWindow", cfg.agent.OutOfOrderTimeWindow,
				)

				localStorage.Set(db, 0)
				db.SetWriteNotified(remoteStorage)
				close(dbOpen)
				<-cancel
				return nil
			},
			func(e error) {
				if err := fanoutStorage.Close(); err != nil {
					level.Error(logger).Log("msg", "Error stopping storage", "err", err)
				}
				close(cancel)
			},
		)
	}
	{
		// Web handler.
		g.Add(
			func() error {
				if err := webHandler.Run(ctxWeb, listener, *webConfig); err != nil {
					return fmt.Errorf("error starting web server: %w", err)
				}
				return nil
			},
			func(err error) {
				cancelWeb()
			},
		)
	}
	{
		// Notifier.

		// Calling notifier.Stop() before ruleManager.Stop() will cause a panic if the ruleManager isn't running,
		// so keep this interrupt after the ruleManager.Stop().
		g.Add(
			func() error {
				// When the notifier manager receives a new targets list
				// it needs to read a valid config for each job.
				// It depends on the config being in sync with the discovery manager
				// so we wait until the config is fully loaded.
				<-reloadReady.C

				notifierManager.Run(discoveryManagerNotify.SyncCh())
				level.Info(logger).Log("msg", "Notifier manager stopped")
				return nil
			},
			func(err error) {
				notifierManager.Stop()
			},
		)
	}
	if err := g.Run(); err != nil {
		level.Error(logger).Log("err", err)
		os.Exit(1)
	}
	level.Info(logger).Log("msg", "See you next time!")
}

func openDBWithMetrics(dir string, logger log.Logger, reg prometheus.Registerer, opts *tsdb.Options, stats *tsdb.DBStats) (*tsdb.DB, error) {
	db, err := tsdb.Open(
		dir,
		log.With(logger, "component", "tsdb"),
		reg,
		opts,
		stats,
	)
	if err != nil {
		return nil, err
	}

	reg.MustRegister(
		prometheus.NewGaugeFunc(prometheus.GaugeOpts{
			Name: "prometheus_tsdb_lowest_timestamp_seconds",
			Help: "Lowest timestamp value stored in the database.",
		}, func() float64 {
			bb := db.Blocks()
			if len(bb) == 0 {
				return float64(db.Head().MinTime() / 1000)
			}
			return float64(db.Blocks()[0].Meta().MinTime / 1000)
		}), prometheus.NewGaugeFunc(prometheus.GaugeOpts{
			Name: "prometheus_tsdb_head_min_time_seconds",
			Help: "Minimum time bound of the head block.",
		}, func() float64 { return float64(db.Head().MinTime() / 1000) }),
		prometheus.NewGaugeFunc(prometheus.GaugeOpts{
			Name: "prometheus_tsdb_head_max_time_seconds",
			Help: "Maximum timestamp of the head block.",
		}, func() float64 { return float64(db.Head().MaxTime() / 1000) }),
	)

	return db, nil
}

type safePromQLNoStepSubqueryInterval struct {
	value atomic.Int64
}

func durationToInt64Millis(d time.Duration) int64 {
	return int64(d / time.Millisecond)
}

func (i *safePromQLNoStepSubqueryInterval) Set(ev model.Duration) {
	i.value.Store(durationToInt64Millis(time.Duration(ev)))
}

func (i *safePromQLNoStepSubqueryInterval) Get(int64) int64 {
	return i.value.Load()
}

type reloader struct {
	name     string
	reloader func(*config.Config) error
}

func reloadConfig(filename string, expandExternalLabels, enableExemplarStorage bool, logger log.Logger, noStepSuqueryInterval *safePromQLNoStepSubqueryInterval, rls ...reloader) (err error) {
	start := time.Now()
	timings := []interface{}{}
	level.Info(logger).Log("msg", "Loading configuration file", "filename", filename)

	defer func() {
		if err == nil {
			configSuccess.Set(1)
			configSuccessTime.SetToCurrentTime()
		} else {
			configSuccess.Set(0)
		}
	}()

	conf, err := config.LoadFile(filename, agentMode, expandExternalLabels, logger)
	if err != nil {
		return fmt.Errorf("couldn't load configuration (--config.file=%q): %w", filename, err)
	}

	if enableExemplarStorage {
		if conf.StorageConfig.ExemplarsConfig == nil {
			conf.StorageConfig.ExemplarsConfig = &config.DefaultExemplarsConfig
		}
	}

	failed := false
	for _, rl := range rls {
		rstart := time.Now()
		if err := rl.reloader(conf); err != nil {
			level.Error(logger).Log("msg", "Failed to apply configuration", "err", err)
			failed = true
		}
		timings = append(timings, rl.name, time.Since(rstart))
	}
	if failed {
		return fmt.Errorf("one or more errors occurred while applying the new configuration (--config.file=%q)", filename)
	}

	oldGoGC := debug.SetGCPercent(conf.Runtime.GoGC)
	if oldGoGC != conf.Runtime.GoGC {
		level.Info(logger).Log("msg", "updated GOGC", "old", oldGoGC, "new", conf.Runtime.GoGC)
	}
	// Write the new setting out to the ENV var for runtime API output.
	if conf.Runtime.GoGC >= 0 {
		os.Setenv("GOGC", strconv.Itoa(conf.Runtime.GoGC))
	} else {
		os.Setenv("GOGC", "off")
	}

	noStepSuqueryInterval.Set(conf.GlobalConfig.EvaluationInterval)
	l := []interface{}{"msg", "Completed loading of configuration file", "filename", filename, "totalDuration", time.Since(start)}
	level.Info(logger).Log(append(l, timings...)...)
	return nil
}

func startsOrEndsWithQuote(s string) bool {
	return strings.HasPrefix(s, "\"") || strings.HasPrefix(s, "'") ||
		strings.HasSuffix(s, "\"") || strings.HasSuffix(s, "'")
}

// compileCORSRegexString compiles given string and adds anchors.
func compileCORSRegexString(s string) (*regexp.Regexp, error) {
	r, err := relabel.NewRegexp(s)
	if err != nil {
		return nil, err
	}
	return r.Regexp, nil
}

// computeExternalURL computes a sanitized external URL from a raw input. It infers unset
// URL parts from the OS and the given listen address.
func computeExternalURL(u, listenAddr string) (*url.URL, error) {
	if u == "" {
		hostname, err := os.Hostname()
		if err != nil {
			return nil, err
		}
		_, port, err := net.SplitHostPort(listenAddr)
		if err != nil {
			return nil, err
		}
		u = fmt.Sprintf("http://%s:%s/", hostname, port)
	}

	if startsOrEndsWithQuote(u) {
		return nil, errors.New("URL must not begin or end with quotes")
	}

	eu, err := url.Parse(u)
	if err != nil {
		return nil, err
	}

	ppref := strings.TrimRight(eu.Path, "/")
	if ppref != "" && !strings.HasPrefix(ppref, "/") {
		ppref = "/" + ppref
	}
	eu.Path = ppref

	return eu, nil
}

// readyStorage implements the Storage interface while allowing to set the actual
// storage at a later point in time.
type readyStorage struct {
	mtx             sync.RWMutex
	db              storage.Storage
	startTimeMargin int64
	stats           *tsdb.DBStats
}

func (s *readyStorage) ApplyConfig(conf *config.Config) error {
	db := s.get()
	if db, ok := db.(*tsdb.DB); ok {
		return db.ApplyConfig(conf)
	}
	return nil
}

// Set the storage.
func (s *readyStorage) Set(db storage.Storage, startTimeMargin int64) {
	s.mtx.Lock()
	defer s.mtx.Unlock()

	s.db = db
	s.startTimeMargin = startTimeMargin
}

func (s *readyStorage) get() storage.Storage {
	s.mtx.RLock()
	x := s.db
	s.mtx.RUnlock()
	return x
}

func (s *readyStorage) getStats() *tsdb.DBStats {
	s.mtx.RLock()
	x := s.stats
	s.mtx.RUnlock()
	return x
}

// StartTime implements the Storage interface.
func (s *readyStorage) StartTime() (int64, error) {
	if x := s.get(); x != nil {
		switch db := x.(type) {
		case *tsdb.DB:
			var startTime int64
			if len(db.Blocks()) > 0 {
				startTime = db.Blocks()[0].Meta().MinTime
			} else {
				startTime = time.Now().Unix() * 1000
			}
			// Add a safety margin as it may take a few minutes for everything to spin up.
			return startTime + s.startTimeMargin, nil
		case *agent.DB:
			return db.StartTime()
		default:
			panic(fmt.Sprintf("unknown storage type %T", db))
		}
	}

	return math.MaxInt64, tsdb.ErrNotReady
}

// Querier implements the Storage interface.
func (s *readyStorage) Querier(mint, maxt int64) (storage.Querier, error) {
	if x := s.get(); x != nil {
		return x.Querier(mint, maxt)
	}
	return nil, tsdb.ErrNotReady
}

// ChunkQuerier implements the Storage interface.
func (s *readyStorage) ChunkQuerier(mint, maxt int64) (storage.ChunkQuerier, error) {
	if x := s.get(); x != nil {
		return x.ChunkQuerier(mint, maxt)
	}
	return nil, tsdb.ErrNotReady
}

func (s *readyStorage) ExemplarQuerier(ctx context.Context) (storage.ExemplarQuerier, error) {
	if x := s.get(); x != nil {
		switch db := x.(type) {
		case *tsdb.DB:
			return db.ExemplarQuerier(ctx)
		case *agent.DB:
			return nil, agent.ErrUnsupported
		default:
			panic(fmt.Sprintf("unknown storage type %T", db))
		}
	}
	return nil, tsdb.ErrNotReady
}

// Appender implements the Storage interface.
func (s *readyStorage) Appender(ctx context.Context) storage.Appender {
	if x := s.get(); x != nil {
		return x.Appender(ctx)
	}
	return notReadyAppender{}
}

type notReadyAppender struct{}

func (n notReadyAppender) Append(ref storage.SeriesRef, l labels.Labels, t int64, v float64) (storage.SeriesRef, error) {
	return 0, tsdb.ErrNotReady
}

func (n notReadyAppender) AppendExemplar(ref storage.SeriesRef, l labels.Labels, e exemplar.Exemplar) (storage.SeriesRef, error) {
	return 0, tsdb.ErrNotReady
}

func (n notReadyAppender) AppendHistogram(ref storage.SeriesRef, l labels.Labels, t int64, h *histogram.Histogram, fh *histogram.FloatHistogram) (storage.SeriesRef, error) {
	return 0, tsdb.ErrNotReady
}

func (n notReadyAppender) UpdateMetadata(ref storage.SeriesRef, l labels.Labels, m metadata.Metadata) (storage.SeriesRef, error) {
	return 0, tsdb.ErrNotReady
}

func (n notReadyAppender) AppendCTZeroSample(ref storage.SeriesRef, l labels.Labels, t, ct int64) (storage.SeriesRef, error) {
	return 0, tsdb.ErrNotReady
}

func (n notReadyAppender) Commit() error { return tsdb.ErrNotReady }

func (n notReadyAppender) Rollback() error { return tsdb.ErrNotReady }

// Close implements the Storage interface.
func (s *readyStorage) Close() error {
	if x := s.get(); x != nil {
		return x.Close()
	}
	return nil
}

// CleanTombstones implements the api_v1.TSDBAdminStats and api_v2.TSDBAdmin interfaces.
func (s *readyStorage) CleanTombstones() error {
	if x := s.get(); x != nil {
		switch db := x.(type) {
		case *tsdb.DB:
			return db.CleanTombstones()
		case *agent.DB:
			return agent.ErrUnsupported
		default:
			panic(fmt.Sprintf("unknown storage type %T", db))
		}
	}
	return tsdb.ErrNotReady
}

// Delete implements the api_v1.TSDBAdminStats and api_v2.TSDBAdmin interfaces.
func (s *readyStorage) Delete(ctx context.Context, mint, maxt int64, ms ...*labels.Matcher) error {
	if x := s.get(); x != nil {
		switch db := x.(type) {
		case *tsdb.DB:
			return db.Delete(ctx, mint, maxt, ms...)
		case *agent.DB:
			return agent.ErrUnsupported
		default:
			panic(fmt.Sprintf("unknown storage type %T", db))
		}
	}
	return tsdb.ErrNotReady
}

// Snapshot implements the api_v1.TSDBAdminStats and api_v2.TSDBAdmin interfaces.
func (s *readyStorage) Snapshot(dir string, withHead bool) error {
	if x := s.get(); x != nil {
		switch db := x.(type) {
		case *tsdb.DB:
			return db.Snapshot(dir, withHead)
		case *agent.DB:
			return agent.ErrUnsupported
		default:
			panic(fmt.Sprintf("unknown storage type %T", db))
		}
	}
	return tsdb.ErrNotReady
}

// Stats implements the api_v1.TSDBAdminStats interface.
func (s *readyStorage) Stats(statsByLabelName string, limit int) (*tsdb.Stats, error) {
	if x := s.get(); x != nil {
		switch db := x.(type) {
		case *tsdb.DB:
			return db.Head().Stats(statsByLabelName, limit), nil
		case *agent.DB:
			return nil, agent.ErrUnsupported
		default:
			panic(fmt.Sprintf("unknown storage type %T", db))
		}
	}
	return nil, tsdb.ErrNotReady
}

// WALReplayStatus implements the api_v1.TSDBStats interface.
func (s *readyStorage) WALReplayStatus() (tsdb.WALReplayStatus, error) {
	if x := s.getStats(); x != nil {
		return x.Head.WALReplayStatus.GetWALReplayStatus(), nil
	}
	return tsdb.WALReplayStatus{}, tsdb.ErrNotReady
}

// ErrNotReady is returned if the underlying scrape manager is not ready yet.
var ErrNotReady = errors.New("Scrape manager not ready")

// ReadyScrapeManager allows a scrape manager to be retrieved. Even if it's set at a later point in time.
type readyScrapeManager struct {
	mtx sync.RWMutex
	m   *scrape.Manager
}

// Set the scrape manager.
func (rm *readyScrapeManager) Set(m *scrape.Manager) {
	rm.mtx.Lock()
	defer rm.mtx.Unlock()

	rm.m = m
}

// Get the scrape manager. If is not ready, return an error.
func (rm *readyScrapeManager) Get() (*scrape.Manager, error) {
	rm.mtx.RLock()
	defer rm.mtx.RUnlock()

	if rm.m != nil {
		return rm.m, nil
	}

	return nil, ErrNotReady
}

// tsdbOptions is tsdb.Option version with defined units.
// This is required as tsdb.Option fields are unit agnostic (time).
type tsdbOptions struct {
	WALSegmentSize                 units.Base2Bytes
	MaxBlockChunkSegmentSize       units.Base2Bytes
	RetentionDuration              model.Duration
	MaxBytes                       units.Base2Bytes
	NoLockfile                     bool
	WALCompression                 bool
	WALCompressionType             string
	HeadChunksWriteQueueSize       int
	SamplesPerChunk                int
	StripeSize                     int
	MinBlockDuration               model.Duration
	MaxBlockDuration               model.Duration
	OutOfOrderTimeWindow           int64
	EnableExemplarStorage          bool
	MaxExemplars                   int64
	EnableMemorySnapshotOnShutdown bool
	EnableNativeHistograms         bool
<<<<<<< HEAD
	EnableOOONativeHistograms      bool
=======
	EnableDelayedCompaction        bool
	EnableOverlappingCompaction    bool
>>>>>>> cf62fb5c
}

func (opts tsdbOptions) ToTSDBOptions() tsdb.Options {
	return tsdb.Options{
		WALSegmentSize:                 int(opts.WALSegmentSize),
		MaxBlockChunkSegmentSize:       int64(opts.MaxBlockChunkSegmentSize),
		RetentionDuration:              int64(time.Duration(opts.RetentionDuration) / time.Millisecond),
		MaxBytes:                       int64(opts.MaxBytes),
		NoLockfile:                     opts.NoLockfile,
		WALCompression:                 wlog.ParseCompressionType(opts.WALCompression, opts.WALCompressionType),
		HeadChunksWriteQueueSize:       opts.HeadChunksWriteQueueSize,
		SamplesPerChunk:                opts.SamplesPerChunk,
		StripeSize:                     opts.StripeSize,
		MinBlockDuration:               int64(time.Duration(opts.MinBlockDuration) / time.Millisecond),
		MaxBlockDuration:               int64(time.Duration(opts.MaxBlockDuration) / time.Millisecond),
		EnableExemplarStorage:          opts.EnableExemplarStorage,
		MaxExemplars:                   opts.MaxExemplars,
		EnableMemorySnapshotOnShutdown: opts.EnableMemorySnapshotOnShutdown,
		EnableNativeHistograms:         opts.EnableNativeHistograms,
		EnableOOONativeHistograms:      opts.EnableOOONativeHistograms,
		OutOfOrderTimeWindow:           opts.OutOfOrderTimeWindow,
		EnableDelayedCompaction:        opts.EnableDelayedCompaction,
		EnableOverlappingCompaction:    opts.EnableOverlappingCompaction,
	}
}

// agentOptions is a version of agent.Options with defined units. This is required
// as agent.Option fields are unit agnostic (time).
type agentOptions struct {
	WALSegmentSize         units.Base2Bytes
	WALCompression         bool
	WALCompressionType     string
	StripeSize             int
	TruncateFrequency      model.Duration
	MinWALTime, MaxWALTime model.Duration
	NoLockfile             bool
	OutOfOrderTimeWindow   int64
}

func (opts agentOptions) ToAgentOptions(outOfOrderTimeWindow int64) agent.Options {
	if outOfOrderTimeWindow < 0 {
		outOfOrderTimeWindow = 0
	}
	return agent.Options{
		WALSegmentSize:       int(opts.WALSegmentSize),
		WALCompression:       wlog.ParseCompressionType(opts.WALCompression, opts.WALCompressionType),
		StripeSize:           opts.StripeSize,
		TruncateFrequency:    time.Duration(opts.TruncateFrequency),
		MinWALTime:           durationToInt64Millis(time.Duration(opts.MinWALTime)),
		MaxWALTime:           durationToInt64Millis(time.Duration(opts.MaxWALTime)),
		NoLockfile:           opts.NoLockfile,
		OutOfOrderTimeWindow: outOfOrderTimeWindow,
	}
}

// discoveryManager interfaces the discovery manager. This is used to keep using
// the manager that restarts SD's on reload for a few releases until we feel
// the new manager can be enabled for all users.
type discoveryManager interface {
	ApplyConfig(cfg map[string]discovery.Configs) error
	Run() error
	SyncCh() <-chan map[string][]*targetgroup.Group
}

// rwProtoMsgFlagParser is a custom parser for config.RemoteWriteProtoMsg enum.
type rwProtoMsgFlagParser struct {
	msgs *[]config.RemoteWriteProtoMsg
}

func rwProtoMsgFlagValue(msgs *[]config.RemoteWriteProtoMsg) kingpin.Value {
	return &rwProtoMsgFlagParser{msgs: msgs}
}

// IsCumulative is used by kingpin to tell if it's an array or not.
func (p *rwProtoMsgFlagParser) IsCumulative() bool {
	return true
}

func (p *rwProtoMsgFlagParser) String() string {
	ss := make([]string, 0, len(*p.msgs))
	for _, t := range *p.msgs {
		ss = append(ss, string(t))
	}
	return strings.Join(ss, ",")
}

func (p *rwProtoMsgFlagParser) Set(opt string) error {
	t := config.RemoteWriteProtoMsg(opt)
	if err := t.Validate(); err != nil {
		return err
	}
	for _, prev := range *p.msgs {
		if prev == t {
			return fmt.Errorf("duplicated %v flag value, got %v already", t, *p.msgs)
		}
	}
	*p.msgs = append(*p.msgs, t)
	return nil
}<|MERGE_RESOLUTION|>--- conflicted
+++ resolved
@@ -1724,12 +1724,9 @@
 	MaxExemplars                   int64
 	EnableMemorySnapshotOnShutdown bool
 	EnableNativeHistograms         bool
-<<<<<<< HEAD
-	EnableOOONativeHistograms      bool
-=======
 	EnableDelayedCompaction        bool
 	EnableOverlappingCompaction    bool
->>>>>>> cf62fb5c
+	EnableOOONativeHistograms      bool
 }
 
 func (opts tsdbOptions) ToTSDBOptions() tsdb.Options {
